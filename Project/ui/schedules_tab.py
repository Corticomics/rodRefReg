--- conflicted
+++ resolved
@@ -338,7 +338,7 @@
                             delivery['volume'],
                             unit_id
                         )
-<<<<<<< HEAD
+
                 else:  # staggered mode
                     for animal in relay_data['animals']:
                         all_animals.add(animal.animal_id)
@@ -365,19 +365,6 @@
             else:
                 raise Exception("Failed to save schedule to database")
 
-=======
-                        print("Schedule object in conditional: ", schedule)
-                else:
-                    schedule.animals.extend([animal.animal_id for animal in relay_data['animals']])
-                    schedule.desired_water_outputs.update(relay_data['desired_water_output'])
-
-            # Save schedule to database
-            print(f"Schedule object: {schedule.delivery_mode}, {schedule.name}, {schedule.water_volume}, {schedule.start_time}, {schedule.end_time}, {schedule.created_by}, {schedule.is_super_user}, {schedule.animals}, {schedule.desired_water_outputs}, {schedule.instant_deliveries}")
-            self.database_handler.add_schedule(schedule)
-            QMessageBox.information(self, "Success", "Schedule saved successfully!")
-            self.load_schedules()
-            
->>>>>>> c9e663b6
         except Exception as e:
             QMessageBox.critical(self, "Error", f"Error saving schedule: {str(e)}")
             print(f"Error details: {traceback.format_exc()}")
