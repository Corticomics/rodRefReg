# Rodent Refreshment Regulator (RRR)

**A Simple Water Delivery System for Laboratory Animal Care**

![RRR System](https://github.com/user-attachments/assets/d616c02f-4deb-492b-9152-173165b6e278)

## What is the Rodent Refreshment Regulator?

The Rodent Refreshment Regulator (RRR) helps you automatically deliver precise amounts of water to laboratory animals on a schedule. It takes the guesswork out of water delivery and ensures your research animals receive consistent care.

**No programming knowledge needed!** The system has a simple, user-friendly interface designed for laboratory staff with any level of technical experience.

## Why Use the RRR System?

- ✅ **Consistent Care**: Delivers precise water amounts every time
- ✅ **Time-Saving**: Automates routine water delivery tasks
- ✅ **Animal Welfare**: Ensures animals receive proper hydration
- ✅ **Research Quality**: Improves consistency in experimental conditions
- ✅ **Remote Monitoring**: Sends alerts about system status

## Getting Started: Step-by-Step Guide

### 1. Setting Up Your System

If the system is already installed in your lab, skip to [Using the Application](#2-using-the-application). If you need to set up a new system, contact your IT support team for assistance with hardware installation.

To install the software on a new Raspberry Pi:

1. Open a terminal window on your Raspberry Pi
<<<<<<< HEAD
2. Run the following **one-line installer** (works from any directory):

```bash
curl -fsSL https://raw.githubusercontent.com/Corticomics/rodRefReg/main/setup_rrr.sh | sudo bash
```

3. The installer will automatically:
   - Detect your system configuration
   - Install all dependencies
   - Set up the application in `~/rodent-refreshment-regulator/`
   - Configure I2C and hardware drivers
   - Create desktop shortcuts and startup scripts

4. Follow the on-screen prompts to complete the installation

**Note:** The installer is designed to work regardless of where you run it from - it will always result in a properly configured system.
=======
2. Run the following **secure installation command**:

```bash
curl -fsSL https://raw.githubusercontent.com/Corticomics/rodRefReg/main/verify_and_install.sh | bash
```

**Security Features:**
- ✅ **Cryptographic verification** of downloaded files
- ✅ **Explicit user consent** for privileged operations  
- ✅ **Malicious content detection** and prevention
- ✅ **Comprehensive audit logging** for compliance
- ✅ **Automatic backup** and rollback capabilities
- ✅ **Option to review** installer code before execution

3. **Choose your security level:**
   - **Option 1 (Recommended):** Review installer code before execution
   - **Option 2:** Proceed with immediate installation  
   - **Option 3:** Save installer for manual review

4. Follow the on-screen prompts to complete the installation
>>>>>>> 4eecd2ff

### 2. Using the Application

#### First-Time Login

1. Start the RRR application by clicking the desktop icon or running `./start_rrr.sh`
2. You'll see a login screen - if you don't have an account, click "Create Account" to continue
3. The main screen will appear with several tabs

#### Adding Your Animals

1. Go to the **Animals** tab
2. Click **Add Animal**
3. Enter the animal's infomation as requested.
4. Click **Save**
5. Repeat for each animal

#### Creating a Water Delivery Schedule

1. Go to the **Schedules** tab
2. Click **Create New Schedule**
3. Enter a name for your schedule
4. Choose between:
   - **Instant Delivery**: All animals get the selected water volumes at once on the selected time, if time is conflicting the sorting algorithm will create a queue.
   - **Staggered Delivery**: Animals get the selected volume uniformly divided in the time window selected
5. Drag animals from the list to assign them to water pumps
6. Set your water delivery times 
7. Click **Save Schedule**

#### Starting Water Delivery

1. Drag across the screen the desired schedule from the "Saved Schedules" section under the "Schedules" tab and drop it in the drop area labeled "Drop schedule here"
2. Click **Run Program**
3. The system will begin delivering water according to your schedule
4. Monitor the terminal window for real-time updates


#### Stopping the Program

1. Click **Stop Program** to halt water delivery
2. The system will stop immediately

#### Unattended Operation

The RRR system is designed to run continuously even when you disconnect your display, keyboard, or mouse. For long-term experiments:

1. **Service Mode**: Enable service mode for 24/7 operation
   ```bash
   ~/rodent-refreshment-regulator/toggle_service.sh
   ```
   
2. **Power Management**: The installation automatically disables power saving features
   - HDMI sleep is disabled
   - Console blanking is turned off
   - Service keeps running even when you log out

3. **Remote Monitoring**: You can check the service status remotely via SSH
   ```bash
   ssh pi@your-pi-ip 'systemctl status rodent-regulator.service'
   ```

For more details, see the full power management guide at:
```bash
~/rodent-refreshment-regulator/Project/power_management.md
```

## Daily Use Guide

### Routine

1. **Check System Status**: Open the RRR application and verify it's running/Ran correctly
2. **Update Animal Weights**: Record new animal weights in the Animals tab
3. **Inspect Water Lines**: Check for any leaks or blockages
4. **Water Reservoir**: Ensure the water reservoir has sufficient clean water


5. **Check Delivery Log**: Review the delivery history in the terminal
6. **Verify Schedules**: Confirm schedules for the next day
7. **Backup Data** (optional): Export/Import animal data if needed

## Common Questions

### What if the system isn't delivering water?

1. Check that the **Run Program** button has been clicked
2. Verify that your time window settings are correct (is a future time if start time has passed but end time not, the system will NOT start)
3. Inspect the water tubes for air bubbles or blockages (make sure to prime the tubes and pumpos prior to first use)
4. Check that the water reservoir has enough water

### How do I know how much water each animal received?

The system keeps a log of all water deliveries. You can view this in the terminal window or export the data for your records from the database table called "logs".

### What if I need to change a schedule mid-experiment?

You can create a new schedule at any time. Stop the current program, create your new schedule, and start the program again with the new settings.

### How do I calibrate the system for accurate water delivery?

Go to the **Settings** tab and input the correct pump settings that you are using. This should be done before starting a new experiment and periodically to ensure accuracy.

### How do I resolve "i2c-1 not found" or other I2C errors?

If you encounter I2C-related errors when starting the application:

1. Run the I2C troubleshooting script:
   ```bash
   ~/rodent-refreshment-regulator/fix_i2c.sh
   ```

2. This script will:
   - Check if I2C is properly enabled in your Raspberry Pi
   - Test all available I2C buses
   - Fix permissions issues
   - Run the I2C fix script that adapts to different Raspberry Pi models

3. After running the script, reboot your system if prompted:
   ```bash
   sudo reboot
   ```

Different Raspberry Pi models use different I2C bus numbering schemes. The RRR system now includes auto-detection to work with any Pi model.

## Getting Help

If you need assistance with the RRR system:

1. Click the **Help** tab in the application for detailed guides
2. Use the search bar to find specific help topics
3. Contact your laboratory manager or IT support
4. For urgent issues, contact [zepaulojr2@gmail.com](mailto:support@example.com)

## Important Safety Notes

- Always monitor the system during the first few days of a new setup
- Check animals regularly to ensure they are receiving adequate hydration and to check if the hardware setup was made correctly do not leave the subjects by themselves for the first few uses to ensure correct software and hardware setup and safety 
- Keep water lines and pumps clean to prevent contamination
- Never modify the hardware without consulting technical staff

## Security & Compliance

### Laboratory Security Standards

The RRR system implements **enterprise-grade security** appropriate for laboratory environments:

🔒 **Installation Security:**
- Cryptographic verification of all downloads
- Malicious content detection and prevention  
- Explicit user consent for privileged operations
- Comprehensive audit logging for regulatory compliance
- Automatic backup and rollback capabilities

🏥 **Operational Security:**
- Role-based access control (Admin/Lab User)
- Secure password storage with encryption
- Session management and automatic timeouts
- Comprehensive activity logging
- Hardware access controls

📋 **Compliance Features:**
- Complete audit trails for IACUC/AWERB requirements
- Data integrity verification with checksums
- Backup and recovery procedures
- User activity monitoring
- System configuration validation

### Security Best Practices

**For Laboratory Managers:**
- Review all installation logs in `~/.rrr_logs/`
- Implement regular password updates
- Monitor system access through security logs
- Maintain offline backups of animal/schedule data
- Restrict physical access to Raspberry Pi hardware

**For IT Administrators:**
- Enable firewall rules for network isolation
- Use SSH key-based authentication for remote access
- Implement network segmentation for laboratory systems
- Regular security updates through the built-in update system
- Monitor for unauthorized software modifications

---

**Remember**: The RRR system is designed to assist with animal care, not replace regular monitoring. Always follow your institution's animal welfare guidelines and protocols.<|MERGE_RESOLUTION|>--- conflicted
+++ resolved
@@ -27,7 +27,7 @@
 To install the software on a new Raspberry Pi:
 
 1. Open a terminal window on your Raspberry Pi
-<<<<<<< HEAD
+
 2. Run the following **one-line installer** (works from any directory):
 
 ```bash
@@ -44,28 +44,7 @@
 4. Follow the on-screen prompts to complete the installation
 
 **Note:** The installer is designed to work regardless of where you run it from - it will always result in a properly configured system.
-=======
-2. Run the following **secure installation command**:
-
-```bash
-curl -fsSL https://raw.githubusercontent.com/Corticomics/rodRefReg/main/verify_and_install.sh | bash
-```
-
-**Security Features:**
-- ✅ **Cryptographic verification** of downloaded files
-- ✅ **Explicit user consent** for privileged operations  
-- ✅ **Malicious content detection** and prevention
-- ✅ **Comprehensive audit logging** for compliance
-- ✅ **Automatic backup** and rollback capabilities
-- ✅ **Option to review** installer code before execution
-
-3. **Choose your security level:**
-   - **Option 1 (Recommended):** Review installer code before execution
-   - **Option 2:** Proceed with immediate installation  
-   - **Option 3:** Save installer for manual review
-
-4. Follow the on-screen prompts to complete the installation
->>>>>>> 4eecd2ff
+
 
 ### 2. Using the Application
 
