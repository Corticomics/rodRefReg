import sys
import os
from PyQt5.QtWidgets import QApplication, QInputDialog
from PyQt5.QtCore import QTimer, QThread
from gpio.relay_worker import RelayWorker
from ui.gui import RodentRefreshmentGUI
from gpio.gpio_handler import RelayHandler
from notifications.notifications import NotificationHandler
from settings.config import load_settings, save_settings
import time

class StreamRedirector:
    def __init__(self, print_func):
        self.print_func = print_func

    def write(self, message):
        if message.strip():  # ignore empty messages
            self.print_func(message)

    def flush(self):
        pass

# Create global references to ensure the objects stay in scope
thread = None
worker = None

def run_program(interval, stagger, window_start, window_end):
    global thread, worker  # Ensure these stay in scope
    try:
        print(f"Running program with interval: {interval}, stagger: {stagger}, window_start: {window_start}, window_end: {window_end}")
        
        # Ensure settings are properly structured
        advanced_settings = gui.advanced_settings.get_settings()
        # Ensure all keys are strings
        advanced_settings['num_triggers'] = {str(k): v for k, v in advanced_settings['num_triggers'].items()}
        settings.update(advanced_settings)

        # Set up QTimer to handle the relay triggering
        gui.timer = QTimer()
        gui.timer.timeout.connect(lambda: program_step(settings))
        gui.timer.start(interval * 1000)  # interval is in seconds, QTimer needs milliseconds

        print("Program Started")
    except Exception as e:
        print(f"Error running program: {e}")

def stop_program():
    global thread, worker
    try:
        if hasattr(gui, 'timer'):
            gui.timer.stop()  # Stop the QTimer when the program is stopped
        
        # Safely stop the worker and thread
        if thread and thread.isRunning():
<<<<<<< HEAD
            worker.stop()  # Add a stop method to safely stop the worker if needed
            thread.quit()
            thread.wait()  # Ensure the thread has finished

        # Disconnect all signals to ensure no lingering connections
        if worker and thread:
            worker.finished.disconnect()
            thread.finished.disconnect()
            worker.progress.disconnect()
                    
=======
            worker.stop()  # Request the worker to stop
            thread.quit()  # Gracefully exit the thread loop
            thread.wait()  # Block until the thread has fully finished execution

        # After stopping, clean up references to avoid dangling objects
        worker = None
        thread = None
        
>>>>>>> 1d36c59c
        relay_handler.set_all_relays(0)
        print("Program Stopped")
    except Exception as e:
        print(f"Error stopping program: {e}")

def program_step(settings):
    global thread, worker  # Ensure these stay in scope
    
    try:
        # Create a QThread object and keep a reference to it
        thread = QThread()  # No need for self
        
        # Create a worker object and keep a reference to it
        worker = RelayWorker(settings, relay_handler)
        
        # Move the worker to the thread
        worker.moveToThread(thread)
        
        # Connect signals and slots
        thread.started.connect(worker.run)
        worker.finished.connect(thread.quit)
        worker.finished.connect(worker.deleteLater)
        thread.finished.connect(thread.deleteLater)
        worker.progress.connect(lambda message: print(message))
        
        # Start the thread
        thread.start()

        print("Thread started successfully.")

    except Exception as e:
        print(f"An error occurred in program_step: {e}")

def create_relay_pairs(num_hats):
    relay_pairs = []
    for hat in range(num_hats):
        start_relay = hat * 16 + 1
        for i in range(0, 16, 2):
            relay_pairs.append((start_relay + i, start_relay + i + 1))
    return relay_pairs

def change_relay_hats():
    num_hats, ok = QInputDialog.getInt(None, "Number of Relay Hats", "Enter the number of relay hats:", min=1, max=8)
    if not ok:
        return
    settings['num_hats'] = num_hats
    settings['relay_pairs'] = create_relay_pairs(num_hats)
    relay_handler.update_relay_hats(settings['relay_pairs'], num_hats)
    gui.advanced_settings.update_relay_hats(settings['relay_pairs'])

def main():
    app = QApplication(sys.argv)
    
    num_hats, ok = QInputDialog.getInt(None, "Number of Relay Hats", "Enter the number of relay hats:", min=1, max=8)
    if not ok:
        sys.exit()
    
    global settings
    settings = load_settings()
    settings['num_hats'] = num_hats  # Update settings with the number of hats
    settings['relay_pairs'] = create_relay_pairs(num_hats)  # Create relay pairs based on the number of hats
    
    global relay_handler
    relay_handler = RelayHandler(settings['relay_pairs'], settings['num_hats'])
    global notification_handler
    notification_handler = NotificationHandler(settings['slack_token'], settings['channel_id'])

    global gui
    gui = RodentRefreshmentGUI(run_program, stop_program, change_relay_hats, settings)

    # Redirect stdout and stderr to the terminal output widget
    sys.stdout = StreamRedirector(gui.print_to_terminal)
    sys.stderr = StreamRedirector(gui.print_to_terminal)
    
    gui.show()
    sys.exit(app.exec_())

if __name__ == "__main__":
    main()<|MERGE_RESOLUTION|>--- conflicted
+++ resolved
@@ -52,18 +52,6 @@
         
         # Safely stop the worker and thread
         if thread and thread.isRunning():
-<<<<<<< HEAD
-            worker.stop()  # Add a stop method to safely stop the worker if needed
-            thread.quit()
-            thread.wait()  # Ensure the thread has finished
-
-        # Disconnect all signals to ensure no lingering connections
-        if worker and thread:
-            worker.finished.disconnect()
-            thread.finished.disconnect()
-            worker.progress.disconnect()
-                    
-=======
             worker.stop()  # Request the worker to stop
             thread.quit()  # Gracefully exit the thread loop
             thread.wait()  # Block until the thread has fully finished execution
@@ -72,7 +60,6 @@
         worker = None
         thread = None
         
->>>>>>> 1d36c59c
         relay_handler.set_all_relays(0)
         print("Program Stopped")
     except Exception as e:
