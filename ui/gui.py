import sys
import os
<<<<<<< HEAD
from PyQt5.QtWidgets import QApplication, QWidget, QVBoxLayout, QHBoxLayout, QScrollArea, QPushButton, QFrame, QTabWidget, QLabel, QDateTimeEdit, QLineEdit
from PyQt5.QtCore import Qt, QDateTime
=======
from PyQt5.QtWidgets import QApplication, QWidget, QVBoxLayout, QHBoxLayout, QScrollArea, QPushButton, QFrame
from PyQt5.QtCore import Qt
>>>>>>> 9518e786

from .terminal_output import TerminalOutput
from .welcome_section import WelcomeSection
from .advanced_settings import AdvancedSettingsSection
from .suggest_settings import SuggestSettings
from .run_stop_section import RunStopSection

sys.path.append(os.path.join(os.path.dirname(__file__), '..', 'settings'))
from config import load_settings

class RodentRefreshmentGUI(QWidget):
    def __init__(self, run_program, stop_program, update_all_settings, change_relay_hats, settings, style='bitlearns'):
        super().__init__()

        self.run_program = run_program
        self.stop_program = stop_program
        self.update_all_settings = update_all_settings
        self.change_relay_hats = change_relay_hats

        self.settings = settings
        self.selected_relays = self.settings['selected_relays']
        self.num_triggers = self.settings['num_triggers']

        self.init_ui(style)

    def init_ui(self, style):
        self.setWindowTitle("Rodent Refreshment Regulator")
        self.setMinimumSize(1200, 800)

        if style == 'bitlearns':
            self.setStyleSheet("""
                QWidget {
                    background-color: #f8f9fa;
                }
                QGroupBox {
                    background-color: #ffffff;
                    border: 1px solid #ced4da;
                    border-radius: 5px;
                    padding: 15px;
                }
                QPushButton {
                    background-color: #007bff;
                    border: 1px solid #007bff;
                    border-radius: 5px;
                    color: #ffffff;
                    padding: 10px;
                    font-size: 14px;
                }
                QPushButton:hover {
                    background-color: #0056b3;
                }
                QFrame {
                    background-color: #ced4da;
                    height: 1px;
                    margin: 10px 0;
                }
                QLabel {
                    color: #343a40;
                    background-color: #ffffff;
                }
                QLineEdit {
                    background-color: #ffffff;
                    border: 1px solid #ced4da;
                    padding: 5px;
                    font-size: 14px;
                }
                QTextEdit {
                    background-color: #ffffff;
                    border: 1px solid #ced4da;
                }
            """)

        self.main_layout = QVBoxLayout()

        self.welcome_section = WelcomeSection()
        self.welcome_scroll_area = QScrollArea()
        self.welcome_scroll_area.setWidgetResizable(True)
        self.welcome_scroll_area.setWidget(self.welcome_section)
        self.welcome_scroll_area.setMinimumHeight(self.height() // 2)
        self.welcome_scroll_area.setMaximumHeight(self.height() // 2)
        self.main_layout.addWidget(self.welcome_scroll_area)

        self.toggle_welcome_button = QPushButton("Hide Welcome Message")
        self.toggle_welcome_button.clicked.connect(self.toggle_welcome_message)
        self.main_layout.addWidget(self.toggle_welcome_button)

        self.upper_layout = QHBoxLayout()

        self.left_layout = QVBoxLayout()

        self.terminal_output = TerminalOutput()
        self.left_layout.addWidget(self.terminal_output)

        self.advanced_settings = AdvancedSettingsSection(self.settings, self.print_to_terminal)
        self.left_layout.addWidget(self.advanced_settings)

        self.left_content = QWidget()
        self.left_content.setLayout(self.left_layout)

        self.left_scroll = QScrollArea()
        self.left_scroll.setWidgetResizable(True)
        self.left_scroll.setWidget(self.left_content)
        self.upper_layout.addWidget(self.left_scroll)

        self.right_layout = QVBoxLayout()
        self.suggest_settings_section = SuggestSettings(self.suggest_settings, self.push_settings, self.run_program, self.stop_program)
        self.right_layout.addWidget(self.suggest_settings_section)

        self.run_stop_section = RunStopSection(self.run_program, self.stop_program, self.change_relay_hats, self.update_all_settings)
        self.right_layout.addWidget(self.run_stop_section)

        self.right_content = QWidget()
        self.right_content.setLayout(self.right_layout)

        self.right_scroll = QScrollArea()
        self.right_scroll.setWidgetResizable(True)
        self.right_scroll.setWidget(self.right_content)
        self.upper_layout.addWidget(self.right_scroll)

        self.main_layout.addLayout(self.upper_layout)
        self.setLayout(self.main_layout)

    def print_to_terminal(self, message):
        self.terminal_output.print_to_terminal(message)

    def toggle_welcome_message(self):
        if self.welcome_scroll_area.isVisible():
            self.welcome_scroll_area.setVisible(False)
            self.toggle_welcome_button.setText("Show Welcome Message and Instructions")
        else:
            self.welcome_scroll_area.setVisible(True)
            self.toggle_welcome_button.setText("Hide Welcome Message")
        self.adjust_ui()

    def adjust_ui(self):
        if self.welcome_scroll_area.isVisible():
            self.welcome_scroll_area.setMaximumHeight(self.height() // 2)
            self.welcome_scroll_area.setMinimumHeight(self.height() // 2)
        else:
            self.welcome_scroll_area.setMaximumHeight(0)
            self.welcome_scroll_area.setMinimumHeight(0)

        self.left_scroll.setMaximumHeight(self.height() - self.welcome_scroll_area.maximumHeight() - self.toggle_welcome_button.height())
        self.right_scroll.setMaximumHeight(self.height() - self.welcome_scroll_area.maximumHeight() - self.toggle_welcome_button.height())

        self.left_scroll.setMinimumHeight(self.height() - self.welcome_scroll_area.minimumHeight() - self.toggle_welcome_button.height())
        self.right_scroll.setMinimumHeight(self.height() - self.welcome_scroll_area.minimumHeight() - self.toggle_welcome_button.height())

    def suggest_settings(self):
        values = self.findChild(SuggestSettings).get_entry_values()
        if values is None:
            return

        try:
            frequency = int(values["How often should each cage receive water? (Seconds):"])
            window_start = int(values["Water window start (hour, 24-hour format):"])
            window_end = int(values["Water window end (hour, 24-hour format):"])

            suggestion_text = (
                f"Suggested Settings:\n"
                f"- Interval: {frequency} seconds\n"
                f"- Stagger: {'1'} seconds (Assumed)\n"
                f"- Water Window: {window_start}:00 to {window_end}:00\n"
            )

            for relay_pair in self.settings['relay_pairs']:
                question = f"Water volume for relays {relay_pair[0]} & {relay_pair[1]} (uL):"
                if question in values:
                    volume_per_relay = int(values[question])
                    triggers = self.calculate_triggers(volume_per_relay)
                    suggestion_text += f"- Relays {relay_pair[0]} & {relay_pair[1]} should trigger {triggers} times to dispense {volume_per_relay} micro-liters each.\n"

            self.print_to_terminal(suggestion_text)
        except ValueError as e:
            self.print_to_terminal("Please enter valid numbers for all settings.")

    def calculate_triggers(self, volume_needed):
        return math.ceil(volume_needed / 10)

    def push_settings(self):
        try:
            settings = self.advanced_settings.get_settings()
            if settings:
                for relay_pair, checkbox in self.advanced_settings.relay_checkboxes.items():
                    volume_per_relay = settings['num_triggers'][relay_pair]
                    triggers = self.calculate_triggers(volume_per_relay)
                    self.advanced_settings.trigger_entries[relay_pair].setText(str(triggers))

                    if volume_per_relay == 0:
                        checkbox.setChecked(False)
                    else:
                        checkbox.setChecked(True)

                self.update_all_settings()
                self.print_to_terminal("Settings have been pushed to the control panel and updated.")
        except Exception as e:
            self.print_to_terminal(f"Error pushing settings: {e}")

    def get_settings(self):
        settings = self.advanced_settings.get_settings()
        return settings

def main(run_program, stop_program, update_all_settings, change_relay_hats):
    app = QApplication(sys.argv)
    gui = RodentRefreshmentGUI(run_program, stop_program, update_all_settings, change_relay_hats, style='bitlearns')
    gui.show()
    sys.exit(app.exec_())

if __name__ == "__main__":
    main()<|MERGE_RESOLUTION|>--- conflicted
+++ resolved
@@ -1,12 +1,7 @@
 import sys
 import os
-<<<<<<< HEAD
-from PyQt5.QtWidgets import QApplication, QWidget, QVBoxLayout, QHBoxLayout, QScrollArea, QPushButton, QFrame, QTabWidget, QLabel, QDateTimeEdit, QLineEdit
-from PyQt5.QtCore import Qt, QDateTime
-=======
 from PyQt5.QtWidgets import QApplication, QWidget, QVBoxLayout, QHBoxLayout, QScrollArea, QPushButton, QFrame
 from PyQt5.QtCore import Qt
->>>>>>> 9518e786
 
 from .terminal_output import TerminalOutput
 from .welcome_section import WelcomeSection
