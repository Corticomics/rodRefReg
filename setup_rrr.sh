#!/bin/bash

# Rodent Refreshment Regulator (RRR) - Robust Installation Script
# Version: 2.0
# Compatible with: Raspberry Pi 4, Raspberry Pi 5, Debian-based systems
# 
# This script implements industry best practices for:
# - Git repository management with conflict resolution
# - Raspberry Pi hardware detection and configuration
# - I2C interface setup with Pi 5 compatibility
# - Python dependency management with system integration
# - Error handling and recovery mechanisms
# - User-proof installation process

# ====================================================================
# CONFIGURATION AND INITIALIZATION
# ====================================================================

# Strict error handling following bash best practices
set -euo pipefail  # Exit on error, undefined vars, pipe failures
IFS=$'\n\t'       # Secure Internal Field Separator

# Trap errors with detailed reporting
trap 'error_handler $? $LINENO $BASH_COMMAND' ERR

# Global configuration
readonly SCRIPT_VERSION="2.0"
readonly REPO_URL="https://github.com/Corticomics/rodRefReg.git"
readonly APP_DIR="$HOME/rodent-refreshment-regulator"
readonly INSTALL_LOG="$HOME/rrr_install_$(date +%Y%m%d_%H%M%S).log"
readonly MIN_PYTHON_VERSION="3.6"
readonly MIN_DISK_SPACE_MB=1000

# System state tracking
NEEDS_REBOOT=false
I2C_DETECTION_SUCCESS=false
DETECTED_PI_VERSION=""

# ====================================================================
# LOGGING AND ERROR HANDLING
# ====================================================================

# Initialize logging
exec 1> >(tee -a "$INSTALL_LOG")
exec 2> >(tee -a "$INSTALL_LOG" >&2)

log() {
    local level="${1:-INFO}"
    local message="${2:-}"
    echo "[$(date '+%Y-%m-%d %H:%M:%S')] [$level] $message"
}

error_handler() {
    local exit_code=$1
    local line_number=$2
    local command="$3"
    
    log "ERROR" "Installation failed at line $line_number"
    log "ERROR" "Command: $command"
    log "ERROR" "Exit code: $exit_code"
    log "ERROR" "Check the log file at $INSTALL_LOG for details"
    
    cleanup_on_error
    exit $exit_code
}

cleanup_on_error() {
    log "INFO" "Performing cleanup after error..."
    
    # Clean up temporary files
    rm -f /tmp/enable_i2c_temp.sh /tmp/configure_i2c.sh /tmp/requirements_modified.txt
    
    # Deactivate virtual environment if active  
    if [[ "${VIRTUAL_ENV:-}" != "" ]]; then
        deactivate 2>/dev/null || true
    fi
    
    log "INFO" "Cleanup completed"
}

<<<<<<< HEAD
# Check for internet connection
log "Checking internet connection..."
if ! ping -c 1 github.com &> /dev/null && ! ping -c 1 8.8.8.8 &> /dev/null; then
    error_exit "No internet connection detected. Please check your network and try again."
fi
log "✓ Internet connection verified"
=======
success_message() {
    log "SUCCESS" "$1"
}
>>>>>>> 4eecd2ff

# ====================================================================
# SYSTEM DETECTION AND VALIDATION
# ====================================================================

detect_raspberry_pi() {
    log "INFO" "Detecting Raspberry Pi hardware..."
    
    if [ ! -f /proc/cpuinfo ]; then
        log "WARN" "Unable to read /proc/cpuinfo - assuming compatible hardware"
        return 0
    fi
    
    if grep -q "Raspberry Pi 5" /proc/cpuinfo; then
        DETECTED_PI_VERSION="5"
        log "INFO" "Raspberry Pi 5 detected"
    elif grep -q "Raspberry Pi 4" /proc/cpuinfo; then
        DETECTED_PI_VERSION="4"
        log "INFO" "Raspberry Pi 4 detected"
    elif grep -q "Raspberry Pi" /proc/cpuinfo; then
        DETECTED_PI_VERSION="other"
        log "INFO" "Raspberry Pi detected (older model)"
    elif grep -q "BCM" /proc/cpuinfo; then
        DETECTED_PI_VERSION="compatible"
        log "INFO" "BCM-compatible hardware detected"
    else
        log "WARN" "This doesn't appear to be a Raspberry Pi"
        log "WARN" "Some hardware features may not work correctly"
        return 0
    fi
    
    return 0
}

check_system_requirements() {
    log "INFO" "Checking system requirements..."
    
    # Internet connectivity
    if ! timeout 10 ping -c 1 github.com &>/dev/null; then
        log "ERROR" "No internet connection to github.com"
        log "ERROR" "Please check your network connection and try again"
        exit 1
    fi
    
    # Disk space
    local available_space
    available_space=$(df -BM --output=avail "$HOME" | tail -n 1 | tr -d 'M')
    
    if [ "$available_space" -lt $MIN_DISK_SPACE_MB ]; then
        log "ERROR" "Insufficient disk space: ${available_space}MB available, ${MIN_DISK_SPACE_MB}MB required"
        exit 1
    fi
    
    log "INFO" "Available disk space: ${available_space}MB - OK"
    
    # Operating system
    if ! command -v apt-get &>/dev/null; then
        log "ERROR" "This installer requires apt-get (Debian/Ubuntu-based system)"
        exit 1
    fi
    
    success_message "System requirements check passed"
}

validate_python_version() {
    local python_version
    python_version=$(python3 --version 2>/dev/null | cut -d ' ' -f 2)
    
    if [ -z "$python_version" ]; then
        log "ERROR" "Python 3 is not installed"
        exit 1
    fi
    
    local python_major python_minor
    python_major=$(echo "$python_version" | cut -d. -f1)
    python_minor=$(echo "$python_version" | cut -d. -f2)
    
    local min_major min_minor
    min_major=$(echo "$MIN_PYTHON_VERSION" | cut -d. -f1)
    min_minor=$(echo "$MIN_PYTHON_VERSION" | cut -d. -f2)
    
    if [ "$python_major" -lt "$min_major" ] || 
       [ "$python_major" -eq "$min_major" -a "$python_minor" -lt "$min_minor" ]; then
        log "ERROR" "Python version must be at least $MIN_PYTHON_VERSION"
        log "ERROR" "Found: $python_version"
        exit 1
    fi
    
    log "INFO" "Python version: $python_version - OK"
}

# ====================================================================
# PACKAGE INSTALLATION AND MANAGEMENT
# ====================================================================

update_system_packages() {
    log "INFO" "Updating system packages..."
    
    # Update package lists with retry logic
    local retry_count=0
    local max_retries=3
    
    while [ $retry_count -lt $max_retries ]; do
        if sudo apt-get update; then
            success_message "Package lists updated"
            return 0
        else
            retry_count=$((retry_count + 1))
            log "WARN" "Package update failed (attempt $retry_count/$max_retries)"
            
            if [ $retry_count -lt $max_retries ]; then
                log "INFO" "Retrying in 5 seconds..."
                sleep 5
            fi
        fi
    done
    
    log "ERROR" "Failed to update package lists after $max_retries attempts"
    exit 1
}

install_system_dependencies() {
    log "INFO" "Installing system dependencies..."
    
    local packages=(
        "python3"
        "python3-pip" 
        "python3-venv"
        "python3-dev"
        "python3-pyqt5"
        "python3-rpi.gpio"
        "python3-gpiozero"
        "python3-pandas"
        "python3-numpy"
        "python3-smbus"
        "git"
        "i2c-tools"
        "build-essential"
        "pkg-config"
        "libffi-dev"
        "libssl-dev"
    )
    
    # Install packages with automatic retry on lock - using direct execution
    if ! sudo apt-get install -y "${packages[@]}"; then
        log "WARN" "Initial package installation failed, trying again..."
        sleep 10
        
        if ! sudo apt-get install -y "${packages[@]}"; then
            log "ERROR" "Failed to install system dependencies"
            exit 1
        fi
    fi
    
    success_message "System dependencies installed"
}

install_relay_hat_driver() {
    log "INFO" "Installing Sequent Microsystems 16-relay HAT driver..."
    
    local driver_dir="/tmp/16relind-rpi"
    
    # Clean up any existing directory
    if [ -d "$driver_dir" ]; then
        rm -rf "$driver_dir"
    fi
    
    # Clone the driver repository
    if ! git clone https://github.com/SequentMicrosystems/16relind-rpi.git "$driver_dir"; then
        log "ERROR" "Failed to clone relay HAT driver repository"
        exit 1
    fi
    
    # Build and install the driver
    (
        cd "$driver_dir" || exit 1
        
        if sudo make install; then
            log "INFO" "Relay HAT driver installed successfully"
        else
            log "WARN" "Relay HAT driver installation failed, but continuing"
        fi
        
        # Install Python library if available
        if [ -d "python" ]; then
            log "INFO" "Installing Python library for SM16relind..."
            (
                cd python || exit 1
                if sudo python3 setup.py install; then
                    log "INFO" "SM16relind Python library installed"
                else
                    log "WARN" "SM16relind Python library installation failed"
                fi
            )
        fi
    )
    
    # Verify installation
    if command -v 16relind &>/dev/null; then
        success_message "16relind command available"
    else
        log "WARN" "16relind command not found after installation"
    fi
    
    # Clean up
    rm -rf "$driver_dir"
}

# ====================================================================
# I2C CONFIGURATION WITH RASPBERRY PI 5 SUPPORT
# ====================================================================

<<<<<<< HEAD
# Test I2C functionality
echo "Testing I2C functionality..."
if command -v i2cdetect > /dev/null; then
    echo "Running i2cdetect to scan for devices:"
    # Raspberry Pi 5 uses different I2C bus numbers (13, 14) instead of the traditional (0, 1)
    # Scan all available buses
    for bus_num in $(ls /dev/i2c-* 2>/dev/null | sed 's/.*i2c-//'); do
        echo "Scanning I2C bus $bus_num:"
        sudo i2cdetect -y $bus_num
    done
    echo "Note: If you just enabled I2C, you may need to reboot to see devices."
else
    echo "i2cdetect not found. Installing I2C tools..."
    sudo apt-get install -y i2c-tools
fi
=======
configure_i2c_interface() {
    log "INFO" "Configuring I2C interface..."
    
    local config_file="/boot/config.txt"
    local firmware_config="/boot/firmware/config.txt"
    local need_reboot=false
    
    # Raspberry Pi 5 uses different config path
    if [ -f "$firmware_config" ]; then
        config_file="$firmware_config"
        log "INFO" "Using Raspberry Pi 5 firmware config path"
    fi
    
    if [ ! -f "$config_file" ]; then
        log "ERROR" "Configuration file not found: $config_file"
        exit 1
    fi
    
    # Backup configuration file
    sudo cp "$config_file" "${config_file}.bak.$(date +%Y%m%d_%H%M%S)"
    log "INFO" "Configuration file backed up"
    
    # Enable I2C in boot configuration
    if ! grep -q "^dtparam=i2c_arm=on" "$config_file"; then
        log "INFO" "Enabling I2C in boot configuration..."
        echo "dtparam=i2c_arm=on" | sudo tee -a "$config_file" > /dev/null
        need_reboot=true
    fi
    
    # Set I2C baudrate for reliability (especially important for Pi 5)
    if ! grep -q "dtparam=i2c_arm_baudrate" "$config_file"; then
        log "INFO" "Setting I2C baudrate for optimal performance..."
        echo "dtparam=i2c_arm_baudrate=100000" | sudo tee -a "$config_file" > /dev/null
    fi
    
    # Load I2C kernel modules immediately
    log "INFO" "Loading I2C kernel modules..."
    sudo modprobe i2c-dev 2>/dev/null || log "WARN" "i2c-dev module already loaded or not available"
    
    # Load appropriate module based on Pi version
    case "$DETECTED_PI_VERSION" in
        "5")
            sudo modprobe i2c-bcm2835 2>/dev/null || log "WARN" "i2c-bcm2835 module not available"
            ;;
        *)
            sudo modprobe i2c-bcm2708 2>/dev/null || log "WARN" "i2c-bcm2708 module not available"
            ;;
    esac
    
    # Ensure modules load at boot
    local modules_file="/etc/modules"
    if ! grep -q "^i2c-dev" "$modules_file"; then
        echo "i2c-dev" | sudo tee -a "$modules_file" > /dev/null
        log "INFO" "Added i2c-dev to boot modules"
    fi
    
    # Create and configure I2C group
    if ! getent group i2c > /dev/null; then
        sudo groupadd i2c
        log "INFO" "Created i2c group"
    fi
    
    # Add current user to i2c group
    sudo usermod -a -G i2c "$USER"
    log "INFO" "Added user to i2c group"
    
    # Set proper permissions for I2C devices
    sudo tee /etc/udev/rules.d/99-i2c.rules > /dev/null << 'EOF'
SUBSYSTEM=="i2c-dev", GROUP="i2c", MODE="0664"
KERNEL=="i2c-[0-9]*", GROUP="i2c", MODE="0664"
>>>>>>> 4eecd2ff
EOF
    log "INFO" "Configured I2C device permissions"
    
    # Reload udev rules
    sudo udevadm control --reload-rules
    sudo udevadm trigger
    
    if [ "$need_reboot" = true ]; then
        NEEDS_REBOOT=true
        log "INFO" "I2C configuration completed - reboot required"
    else
        log "INFO" "I2C configuration completed - no reboot required"
    fi
}

detect_i2c_buses() {
    log "INFO" "Detecting I2C buses..."
    
    local available_buses=()
    local max_attempts=3
    local attempt=1
    
    # Wait for I2C subsystem to initialize
    sleep 2
    
    while [ $attempt -le $max_attempts ]; do
        available_buses=()
        
        log "INFO" "Detection attempt $attempt/$max_attempts..."
        
        # Check for I2C device files with proper permissions
        for i in $(seq 0 20); do
            if [ -e "/dev/i2c-$i" ] && [ -r "/dev/i2c-$i" ] && [ -w "/dev/i2c-$i" ]; then
                available_buses+=("$i")
            fi
        done
        
        if [ ${#available_buses[@]} -gt 0 ]; then
            log "INFO" "Found I2C buses: ${available_buses[*]}"
            I2C_DETECTION_SUCCESS=true
            break
        else
            log "WARN" "No I2C buses found on attempt $attempt"
            if [ $attempt -lt $max_attempts ]; then
                sleep 3
            fi
        fi
        
        ((attempt++))
    done
    
    # Provide diagnostic information if detection failed
    if [ ${#available_buses[@]} -eq 0 ]; then
        log "ERROR" "No accessible I2C buses detected"
        log "INFO" "Diagnostic information:"
        log "INFO" "Available I2C device files:"
        ls -la /dev/i2c-* 2>/dev/null || log "INFO" "No I2C device files found"
        log "INFO" "User groups: $(groups)"
        log "INFO" "I2C kernel modules:"
        lsmod | grep i2c || log "INFO" "No I2C modules loaded"
        
        if [ "$NEEDS_REBOOT" = true ]; then
            log "INFO" "I2C buses should be available after reboot"
        else
            log "INFO" "Try running: sudo raspi-config and manually enable I2C interface"
        fi
        
        I2C_DETECTION_SUCCESS=false
        return 1
    fi
    
    # Test I2C functionality with i2cdetect
    log "INFO" "Testing I2C functionality..."
    for bus in "${available_buses[@]}"; do
        log "INFO" "Testing I2C bus $bus:"
        if command -v i2cdetect > /dev/null; then
            sudo i2cdetect -y "$bus" 2>/dev/null || log "WARN" "Bus $bus scan failed"
        fi
    done
    
    echo "${available_buses[@]}"
    return 0
}

# ====================================================================
# REPOSITORY MANAGEMENT WITH CONFLICT RESOLUTION
# ====================================================================

setup_application_directory() {
    log "INFO" "Setting up application directory..."
    
<<<<<<< HEAD
    # Create a script to auto-detect and configure I2C buses at runtime
    cat > /tmp/configure_i2c.sh << 'EOI'
#!/bin/bash

# Configure I2C - Automatically detect and use available I2C buses
# Optimized for Raspberry Pi 5 with new I2C bus addressing (buses 13, 14)
echo "Configuring I2C bus detection for Rodent Refreshment Regulator..."

# Detect available I2C buses
AVAILABLE_BUSES=()
for i in $(seq 0 50); do  # Extended range for Pi 5
    if [ -e "/dev/i2c-$i" ]; then
        AVAILABLE_BUSES+=("$i")
        echo "Found I2C bus: /dev/i2c-$i"
    fi
done

if [ ${#AVAILABLE_BUSES[@]} -eq 0 ]; then
    echo "Error: No I2C buses detected!"
    echo "Please check that I2C is enabled in raspi-config"
    echo "For Raspberry Pi 5, ensure dtparam=i2c_arm=on is in /boot/firmware/config.txt"
    exit 1
fi

# For Raspberry Pi 5, prefer higher numbered buses (13, 14)
PRIMARY_BUS=${AVAILABLE_BUSES[-1]}  # Last (highest) bus
echo "Will use primary I2C bus: /dev/i2c-$PRIMARY_BUS"

# Run fix_i2c.py if available with virtual environment
cd ~/rodent-refreshment-regulator
if [ -f "Project/fix_i2c.py" ]; then
    echo "Running I2C fix script with proper Python environment..."
    source venv/bin/activate 2>/dev/null || echo "Warning: Could not activate virtual environment"
    cd Project
    chmod +x fix_i2c.py
    python3 fix_i2c.py
    cd ..
    echo "I2C configuration complete."
fi

# Test with i2cdetect on all available buses
for bus in "${AVAILABLE_BUSES[@]}"; do
    echo "Testing I2C bus $bus:"
    if timeout 10 sudo i2cdetect -y $bus; then
        echo "✓ Bus $bus is responsive"
    else
        echo "⚠ Bus $bus timeout or error"
    fi
done

# Display bus recommendations
echo ""
echo "I2C Bus Configuration Summary:"
echo "Available buses: ${AVAILABLE_BUSES[*]}"
if [[ " ${AVAILABLE_BUSES[*]} " =~ " 13 " ]] || [[ " ${AVAILABLE_BUSES[*]} " =~ " 14 " ]]; then
    echo "✓ Raspberry Pi 5 detected (buses 13/14 present)"
    echo "✓ Using modern I2C configuration"
else
    echo "ℹ Traditional Raspberry Pi I2C configuration detected"
fi
EOI
=======
    mkdir -p "$APP_DIR"
    cd "$APP_DIR" || {
        log "ERROR" "Failed to change to application directory"
        exit 1
    }
    
    log "INFO" "Application directory: $APP_DIR"
}

setup_repository() {
    log "INFO" "Setting up git repository..."
    
    local repo_url="$1"
    local target_dir="$(pwd)"
    
    if [ -d ".git" ]; then
        log "INFO" "Existing repository detected - updating..."
        
        # Verify and update remote URL
        local current_remote
        current_remote=$(git remote get-url origin 2>/dev/null || echo "")
        
        if [ "$current_remote" != "$repo_url" ]; then
            log "WARN" "Remote URL mismatch - updating"
            log "INFO" "Expected: $repo_url"
            log "INFO" "Found: $current_remote"
            git remote set-url origin "$repo_url"
        fi
        
        # Fetch latest changes
        if ! git fetch origin main; then
            log "ERROR" "Failed to fetch from repository"
            exit 1
        fi
        
        # Handle local changes safely
        if ! git diff-index --quiet HEAD -- 2>/dev/null; then
            log "INFO" "Detected local changes - stashing..."
            git stash push -m "Auto-stash before update $(date)"
        fi
        
        # Update to latest version
        if ! git reset --hard origin/main; then
            log "ERROR" "Failed to update repository"
            exit 1
        fi
        
        success_message "Repository updated successfully"
        
        fix_python_executable_permissions
    else
        # Handle directory that may contain files but isn't a git repo
        if [ "$(ls -A "$target_dir" 2>/dev/null | wc -l)" -gt 0 ]; then
            log "INFO" "Directory contains files but is not a git repository"
            
            # Create timestamped backup
            local backup_dir="${target_dir}/backup_$(date +%Y%m%d_%H%M%S)"
            log "INFO" "Creating backup at: $backup_dir"
            mkdir -p "$backup_dir"
            
            # Move all files to backup (excluding . and .. and the backup dir itself)
            find "$target_dir" -maxdepth 1 -not -path "$target_dir" -not -path "$backup_dir" \
                -exec mv {} "$backup_dir/" \; 2>/dev/null || true
            
            log "INFO" "Existing files backed up successfully"
        fi
        
        # Clone repository with proper error handling
        log "INFO" "Cloning repository..."
        log "INFO" "Repository URL: $repo_url"
        
        if ! git clone "$repo_url" "$target_dir"; then
            log "ERROR" "Failed to clone repository from $repo_url"
            
            # Provide helpful debugging information
            log "INFO" "Troubleshooting information:"
            log "INFO" "- Check internet connectivity: ping -c 1 github.com"
            log "INFO" "- Verify repository URL: $repo_url"
            log "INFO" "- Check available disk space: df -h $target_dir"
            
            exit 1
        fi
        
        success_message "Repository cloned successfully"
    fi
    
    # Fix Python executable permissions for both new and updated repositories
    fix_python_executable_permissions
}
>>>>>>> 4eecd2ff

fix_python_executable_permissions() {
    log "INFO" "Setting executable permissions for Python scripts..."
    
    local python_executables=()
    local fixed_count=0
    
<<<<<<< HEAD
    # Also put a copy in the root directory for compatibility with existing scripts
    cp ~/rodent-refreshment-regulator/tools/configure_i2c.sh ~/rodent-refreshment-regulator/configure_i2c.sh
    chmod +x ~/rodent-refreshment-regulator/configure_i2c.sh
fi

# Smart installation directory setup - handles all execution contexts
log "=== Setting up application directory ==="

# Set repository URL
REPO_URL="https://github.com/Corticomics/rodRefReg.git"
TARGET_DIR="$HOME/rodent-refreshment-regulator"

# Function to detect current execution context
detect_execution_context() {
    local current_dir=$(pwd)
    local current_basename=$(basename "$current_dir")
    
    # Check if we're already in a git repository
    if [ -d ".git" ]; then
        local repo_url=$(git remote get-url origin 2>/dev/null || echo "")
        if [[ "$repo_url" == *"rodRefReg"* ]] || [[ "$repo_url" == *"rodent-refreshment-regulator"* ]]; then
            echo "EXISTING_REPO"
            return
        fi
    fi
    
    # Check if we're in the target directory
    if [ "$current_dir" = "$TARGET_DIR" ]; then
        echo "TARGET_DIR"
        return
    fi
    
    # Check if target directory exists and is a repo
    if [ -d "$TARGET_DIR/.git" ]; then
        echo "TARGET_EXISTS"
        return
    fi
    
    # Default case - fresh installation
    echo "FRESH_INSTALL"
}

# Execute context-aware installation
CONTEXT=$(detect_execution_context)
log "Detected execution context: $CONTEXT"

case $CONTEXT in
    "EXISTING_REPO")
        log "Running from existing repository - setting up in place"
        
        # Ask user about repository handling
        echo ""
        echo "🔄 Repository Update Options:"
        echo "1. Keep existing repository and try to update (preserves any local changes)"
        echo "2. Fresh clone from GitHub (overwrites any local changes with latest version)"
        echo ""
        read -p "Choose option (1 or 2, default is 1): " -r repo_choice
        echo ""
        
        if [[ "$repo_choice" == "2" ]]; then
            log "User chose fresh clone - removing existing repository"
            current_dir=$(pwd)
            cd /tmp
            rm -rf "$current_dir"
            
            # Fresh clone
            log "Fresh cloning repository to target directory"
            git clone "$REPO_URL" "$TARGET_DIR" || error_exit "Failed to clone repository"
            cd "$TARGET_DIR" || error_exit "Failed to change to target directory"
            log "Fresh repository cloned successfully"
        else
            log "User chose to keep existing repository"
            
            # If we're not in the target directory, copy/move to target
            if [ "$(pwd)" != "$TARGET_DIR" ]; then
                log "Moving repository to standard location: $TARGET_DIR"
                
                # Create backup if target exists
                if [ -d "$TARGET_DIR" ]; then
                    backup_dir="${TARGET_DIR}_backup_$(date +%Y%m%d_%H%M%S)"
                    log "Creating backup: $backup_dir"
                    mv "$TARGET_DIR" "$backup_dir"
                fi
                
                # Copy current repo to target location
                cp -r "$(pwd)" "$TARGET_DIR"
                cd "$TARGET_DIR" || error_exit "Failed to change to target directory"
            fi
            
            # Configure git to handle divergent branches
            git config pull.rebase false || log "Warning: could not set git config"
            
            # Update the repository with conflict resolution
            log "Updating repository..."
            if ! git fetch origin; then
                log "Warning: fetch failed, continuing with existing code"
            else
                # Try to pull with automatic conflict resolution
                if ! git pull origin main; then
                    if ! git pull origin master; then
                        log "Warning: pull failed due to conflicts, resetting to remote state"
                        # Stash any local changes and reset to remote
                        git stash push -m "Auto-stash during installation $(date)" || true
                        git reset --hard origin/main || git reset --hard origin/master || log "Warning: could not reset to remote"
                    fi
                fi
            fi
        fi
        ;;
        
    "TARGET_DIR")
        log "Already in target directory - updating repository"
        if [ -d ".git" ]; then
            git fetch origin || log "Warning: fetch failed, continuing"
            git pull origin main || git pull origin master || log "Warning: pull failed, continuing"
        else
            log "Warning: In target directory but no git repository found"
            # Try to initialize from remote
            git clone "$REPO_URL" temp_clone || error_exit "Failed to clone repository"
            cp -r temp_clone/* .
            cp -r temp_clone/.git .
            rm -rf temp_clone
        fi
        ;;
        
    "TARGET_EXISTS")
        log "Target directory exists - updating existing installation"
        cd "$TARGET_DIR" || error_exit "Failed to change to target directory"
        git fetch origin || log "Warning: fetch failed, continuing"
        git pull origin main || git pull origin master || log "Warning: pull failed, continuing"
        ;;
        
    "FRESH_INSTALL")
        log "Fresh installation - cloning repository to target directory"
        
        # Create parent directory if needed
        mkdir -p "$(dirname "$TARGET_DIR")"
        
        # Clone repository
        git clone "$REPO_URL" "$TARGET_DIR" || error_exit "Failed to clone repository"
        cd "$TARGET_DIR" || error_exit "Failed to change to target directory"
        log "Repository cloned successfully to $TARGET_DIR"
        ;;
        
    *)
        error_exit "Unknown execution context: $CONTEXT"
        ;;
esac

# Verify we're in the correct location with the correct structure
if [ ! -f "Project/main.py" ]; then
    error_exit "Installation verification failed - Project/main.py not found in $(pwd)"
fi

log "✓ Repository setup complete - using directory: $(pwd)"

# Create virtual environment with access to system packages 
# (this is critical for PyQt5 and RPi.GPIO)
log "=== Creating Python virtual environment with system packages ==="
python3 -m venv venv --system-site-packages || error_exit "Failed to create virtual environment"
source venv/bin/activate || error_exit "Failed to activate virtual environment"

# Create a modified requirements file without the problematic packages
log "=== Creating modified requirements file ==="
if [ -f "installer/requirements.txt" ]; then
    grep -v -E 'PyQt5|RPi\.GPIO|gpiozero|pandas|numpy' installer/requirements.txt > /tmp/requirements_modified.txt
    REQUIREMENTS_PATH="/tmp/requirements_modified.txt"
elif [ -f "requirements.txt" ]; then
    grep -v -E 'PyQt5|RPi\.GPIO|gpiozero|pandas|numpy' requirements.txt > /tmp/requirements_modified.txt
    REQUIREMENTS_PATH="/tmp/requirements_modified.txt"
else
    log "No requirements.txt found, will install packages individually."
    REQUIREMENTS_PATH=""
fi

# Install Python dependencies
log "=== Installing Python dependencies ==="
pip install --upgrade pip || log "Warning: pip upgrade failed, but continuing"

# If we have a modified requirements file, use it
if [ -n "$REQUIREMENTS_PATH" ]; then
    log "Installing dependencies from modified requirements file..."
    # Use --break-system-packages only if needed
    if pip install -r "$REQUIREMENTS_PATH"; then
        log "Dependencies installed successfully."
=======
    # Find all Python files with shebang lines that should be executable
    while IFS= read -r -d '' file; do
        if [ -f "$file" ] && head -n 1 "$file" 2>/dev/null | grep -q "^#!.*python"; then
            python_executables+=("$file")
            
            # Check if file is already executable
            if [ ! -x "$file" ]; then
                log "INFO" "Setting executable permission: $file"
                chmod +x "$file" || log "WARN" "Failed to set executable permission: $file"
                ((fixed_count++))
            else
                log "INFO" "Already executable: $file"
            fi
        fi
    done < <(find "$APP_DIR/Project" -name "*.py" -type f -print0 2>/dev/null)
    
    # Specifically ensure main.py is executable (critical for application startup)
    if [ -f "$APP_DIR/Project/main.py" ]; then
        if [ ! -x "$APP_DIR/Project/main.py" ]; then
            log "INFO" "Ensuring main.py is executable (critical for application startup)"
            chmod +x "$APP_DIR/Project/main.py" || {
                log "ERROR" "Failed to make main.py executable - installation will fail"
                exit 1
            }
            ((fixed_count++))
        fi
>>>>>>> 4eecd2ff
    else
        log "ERROR" "main.py not found - this will cause application failure"
        exit 1
    fi
    
    if [ $fixed_count -gt 0 ]; then
        log "INFO" "Fixed executable permissions for $fixed_count Python files"
        success_message "Python executable permissions corrected"
    else
        log "INFO" "All Python executable permissions were already correct"
    fi
    
    # Verify critical files are now executable
    local critical_files=("$APP_DIR/Project/main.py")
    
    for file in "${critical_files[@]}"; do
        if [ -f "$file" ] && [ -x "$file" ]; then
            log "INFO" "✓ Verified executable: $(basename "$file")"
        else
            log "ERROR" "✗ Critical file not executable: $file"
            exit 1
        fi
    done
}

# ====================================================================
# PYTHON ENVIRONMENT AND DEPENDENCY MANAGEMENT  
# ====================================================================

setup_python_environment() {
    log "INFO" "Setting up Python virtual environment..."
    
    # Create virtual environment with system site packages access
    # This is critical for PyQt5 and RPi.GPIO integration
    if ! python3 -m venv venv --system-site-packages; then
        log "ERROR" "Failed to create virtual environment"
        exit 1
    fi
    
    # Activate virtual environment
    if ! source venv/bin/activate; then
        log "ERROR" "Failed to activate virtual environment"
        exit 1
    fi
    
    success_message "Virtual environment created and activated"
}

install_python_dependencies() {
    log "INFO" "Installing Python dependencies..."
    
    # Upgrade pip first
    if ! pip install --upgrade pip; then
        log "WARN" "pip upgrade failed, but continuing"
    fi
    
    # Create modified requirements file excluding system packages
    local requirements_path="/tmp/requirements_modified.txt"
    
    if [ -f "installer/requirements.txt" ]; then
        grep -v -E 'PyQt5|RPi\.GPIO|gpiozero|pandas|numpy' installer/requirements.txt > "$requirements_path"
    elif [ -f "requirements.txt" ]; then
        grep -v -E 'PyQt5|RPi\.GPIO|gpiozero|pandas|numpy' requirements.txt > "$requirements_path"
    else
        log "INFO" "No requirements.txt found, will install packages individually"
        requirements_path=""
    fi
    
    # Install dependencies
    if [ -n "$requirements_path" ] && [ -f "$requirements_path" ]; then
        log "INFO" "Installing dependencies from modified requirements file..."
        
        if pip install -r "$requirements_path"; then
            log "INFO" "Dependencies installed successfully"
        else
            log "WARN" "Initial installation failed, trying with --break-system-packages..."
            if pip install --break-system-packages -r "$requirements_path"; then
                log "INFO" "Dependencies installed with --break-system-packages"
            else
                log "ERROR" "Failed to install Python dependencies"
                exit 1
            fi
        fi
    else
        log "INFO" "Installing essential packages individually..."
        
        local essential_packages=(
            "gitpython==3.1.31"
            "requests==2.31.0" 
            "slack_sdk==3.21.3"
            "smbus2==0.4.1"
            "Flask==2.2.2"
            "Jinja2==3.1.2"
            "jsonschema==4.23.0"
            "attrs==24.2.0"
            "certifi==2024.8.30"
            "idna==3.10"
            "chardet==5.1.0"
            "cryptography==38.0.4"
        )
        
        for package in "${essential_packages[@]}"; do
            if ! pip install "$package"; then
                log "WARN" "Failed to install $package, trying with --break-system-packages"
                pip install --break-system-packages "$package" || log "WARN" "Failed to install $package"
            fi
        done
    fi
    
    # Clean up temporary files
    rm -f "$requirements_path"
    
    success_message "Python dependencies installation completed"
}

<<<<<<< HEAD
# Verify SM16relind Python module can be imported (if it exists)
log "=== Verifying SM16relind module is accessible ==="
python3 -c "
try: 
    import SM16relind
    print('SM16relind module found')
except ImportError: 
    print('SM16relind module not found, but command line tool should work')
" || {
    log "Note: SM16relind Python module not found. This is normal if the module uses command line tools instead."
    # Try symlink if the lib directory exists but install didn't work
    if [ -d "/usr/local/lib/python3*/dist-packages/SM16relind" ]; then
        log "Found SM16relind module in system packages, creating symlink to virtual environment..."
        SM_PATH=$(find /usr/local/lib/python3*/dist-packages -name "SM16relind" -type d | head -n 1)
        if [ -n "$SM_PATH" ]; then
            PY_VERSION=$(python3 -c "import sys; print(f'{sys.version_info.major}.{sys.version_info.minor}')")
            mkdir -p ~/rodent-refreshment-regulator/venv/lib/python$PY_VERSION/site-packages/
            ln -sf $SM_PATH ~/rodent-refreshment-regulator/venv/lib/python$PY_VERSION/site-packages/
            log "Symlink created."
=======
verify_python_dependencies() {
    log "INFO" "Verifying Python dependencies..."
    
    # Critical dependencies verification
    local dependencies=(
        "PyQt5:PyQt5.QtCore"
        "RPi.GPIO:RPi.GPIO"
        "pandas:pandas"
        "slack_sdk:slack_sdk"
        "numpy:numpy"
    )
    
    local failed_deps=()
    
    for dep in "${dependencies[@]}"; do
        local package_name="${dep%%:*}"
        local import_name="${dep##*:}"
        
        if python3 -c "import $import_name" 2>/dev/null; then
            log "INFO" "✓ $package_name available"
        else
            log "WARN" "✗ $package_name not available"
            failed_deps+=("$package_name")
>>>>>>> 4eecd2ff
        fi
    done
    
    if [ ${#failed_deps[@]} -gt 0 ]; then
        log "WARN" "Some dependencies are not available: ${failed_deps[*]}"
        log "INFO" "This may be resolved after a reboot or by running fix_dependencies.sh"
    else
        success_message "All critical dependencies verified"
    fi
}

<<<<<<< HEAD
# Test and validate 16relind relay HAT functionality with Raspberry Pi 5 configuration
log "=== Testing 16relind Relay HAT Functionality ==="
if command -v 16relind > /dev/null; then
    log "Testing relay HAT communication on detected I2C buses..."
    
    # Test relay command on available buses
    HAT_FOUND=false
    for bus in "${AVAILABLE_BUSES[@]}"; do
        log "Testing relay HAT on I2C bus $bus..."
        
        # Try to get relay status (non-destructive test)
        if timeout 5 16relind 0 read all 2>/dev/null | grep -q "0\|1"; then
            log "✓ Relay HAT responding on bus $bus"
            HAT_FOUND=true
            break
        else
            log "No response from relay HAT on bus $bus"
        fi
    done
    
    if [ "$HAT_FOUND" = true ]; then
        log "✓ Relay HAT communication verified"
        
        # Test custom Python module with proper bus detection
        log "Testing custom SM16relind Python module..."
        python3 -c "
import sys
import os
sys.path.insert(0, 'Project/gpio')
try:
    from custom_SM16relind import find_available_i2c_buses, test_connection
    buses = find_available_i2c_buses()
    print(f'Python module detected I2C buses: {buses}')
    
    if buses:
        print('✓ Custom SM16relind module is working correctly')
        print(f'✓ Raspberry Pi 5 I2C configuration detected: {any(b >= 13 for b in buses)}')
    else:
        print('⚠ No I2C buses detected by Python module')
except Exception as e:
    print(f'Error testing custom module: {e}')
" || log "Warning: Custom SM16relind module test failed"
    else
        log "⚠ No relay HAT detected on any I2C bus"
        log "   This may be normal if hardware is not connected yet"
    fi
else
    log "Warning: 16relind command not found - relay HAT control may not work"
fi

# Create a desktop shortcut with improved execution
log "=== Creating desktop shortcut ==="

# Determine the actual user (not root) for desktop shortcut
ACTUAL_USER="${SUDO_USER:-$USER}"
ACTUAL_HOME=$(getent passwd "$ACTUAL_USER" | cut -d: -f6)

# Create desktop directory for both root and actual user
mkdir -p ~/Desktop
if [ "$ACTUAL_USER" != "root" ] && [ -n "$ACTUAL_HOME" ]; then
    mkdir -p "$ACTUAL_HOME/Desktop"
fi
=======
# ====================================================================
# APPLICATION SCRIPTS AND INTEGRATION
# ====================================================================
>>>>>>> 4eecd2ff

create_launcher_script() {
    log "INFO" "Creating application launcher script..."
    
    cat > "$APP_DIR/launch_rrr.sh" << 'EOF'
#!/bin/bash
# RRR Application Launcher with comprehensive error handling

LAUNCH_LOG="$HOME/rrr_launch_$(date +%Y%m%d).log"
echo "=== RRR Launch $(date) ===" >> "$LAUNCH_LOG"

log_message() {
    echo "$1" | tee -a "$LAUNCH_LOG"
}

check_prerequisites() {
    log_message "Checking system prerequisites..."
    
    if [ ! -d ~/rodent-refreshment-regulator ]; then
        log_message "ERROR: RRR installation directory not found"
        return 1
    fi
    
    cd ~/rodent-refreshment-regulator || return 1
    
    if [ ! -d "venv" ]; then
        log_message "ERROR: Python virtual environment not found"
        log_message "Try running the installer again: ./setup_rrr.sh"
        return 1
    fi
    
    if [ ! -d "Project" ] || [ ! -f "Project/main.py" ]; then
        log_message "ERROR: Application files not found"
        return 1
    fi
    
    log_message "✅ Prerequisites check passed"
    return 0
}

configure_i2c() {
    log_message "Configuring I2C interface..."
    
    if [ -f "configure_i2c.sh" ]; then
        if ./configure_i2c.sh 2>&1 >> "$LAUNCH_LOG"; then
            log_message "✅ I2C configuration successful"
            return 0
        else
            log_message "⚠️  I2C configuration failed"
            log_message "Hardware relay control may not work correctly"
            
            echo "I2C configuration failed. Continue anyway? (y/n)"
            read -r continue_choice
            if [[ $continue_choice =~ ^[Yy]$ ]]; then
                log_message "User chose to continue despite I2C issues"
                return 0
            else
                log_message "User chose to abort due to I2C issues"
                return 1
            fi
        fi
    else
        log_message "⚠️  I2C configuration script not found"
        return 0
    fi
}

start_application() {
    log_message "Starting RRR application..."
    
    if ! source venv/bin/activate; then
        log_message "ERROR: Failed to activate virtual environment"
        return 1
    fi
    
    cd Project || {
        log_message "ERROR: Failed to change to Project directory"
        return 1
    }
    
    # Check critical dependencies
    python3 -c "import PyQt5" 2>/dev/null || {
        log_message "ERROR: PyQt5 not available"
        log_message "Try running: ~/rodent-refreshment-regulator/fix_dependencies.sh"
        return 1
    }
    
    # Launch the application
    log_message "Launching main application..."
    python3 main.py 2>&1 | tee -a "$LAUNCH_LOG"
    
    local exit_code=${PIPESTATUS[0]}
    log_message "Application exited with code: $exit_code"
    
    return $exit_code
}

main() {
    log_message "=== Rodent Refreshment Regulator Launcher ==="
    
    if ! check_prerequisites; then
        echo "Prerequisites check failed. See log: $LAUNCH_LOG"
        read -p "Press Enter to close..."
        exit 1
    fi
    
    if ! configure_i2c; then
        echo "I2C configuration failed. See log: $LAUNCH_LOG"
        read -p "Press Enter to close..."
        exit 1
    fi
    
    if start_application; then
        log_message "✅ Application completed successfully"
        exit 0
    else
        echo ""
        echo "❌ Application failed to start"
        echo "Check the log file for details: $LAUNCH_LOG"
        echo ""
        echo "Common solutions:"
        echo "1. Run diagnostics: ~/rodent-refreshment-regulator/diagnose.sh"
        echo "2. Fix dependencies: ~/rodent-refreshment-regulator/fix_dependencies.sh"
        echo "3. Fix I2C issues: ~/rodent-refreshment-regulator/fix_i2c.sh"
        echo ""
        read -p "Press Enter to close..."
        exit 1
    fi
}

<<<<<<< HEAD
# Create the desktop shortcut using the launcher script
SHORTCUT_CONTENT="[Desktop Entry]
Type=Application
Name=Rodent Refreshment Regulator
Comment=Start the Rodent Refreshment Regulator application
Exec=bash -c \"cd ~/rodent-refreshment-regulator && ./launch_rrr.sh\"
Icon=applications-science
Terminal=true
Categories=Science;Lab;"

# Create shortcut for root user
echo "$SHORTCUT_CONTENT" > ~/Desktop/RRR.desktop
chmod +x ~/Desktop/RRR.desktop

# Create shortcut for actual user if different from root
if [ "$ACTUAL_USER" != "root" ] && [ -n "$ACTUAL_HOME" ]; then
    echo "$SHORTCUT_CONTENT" > "$ACTUAL_HOME/Desktop/RRR.desktop"
    chown "$ACTUAL_USER:$ACTUAL_USER" "$ACTUAL_HOME/Desktop/RRR.desktop"
    chmod +x "$ACTUAL_HOME/Desktop/RRR.desktop"
    log "Desktop shortcut created for user $ACTUAL_USER"
fi

# Create a startup script
log "=== Creating startup script ==="
cat > ~/rodent-refreshment-regulator/start_rrr.sh << EOF
=======
main "$@"
EOF

    chmod +x "$APP_DIR/launch_rrr.sh"
    success_message "Application launcher created"
}

create_i2c_configuration_script() {
    log "INFO" "Creating runtime I2C configuration script..."
    
    mkdir -p "$APP_DIR/tools"
    
    cat > "$APP_DIR/tools/configure_i2c.sh" << 'EOF'
>>>>>>> 4eecd2ff
#!/bin/bash
# Runtime I2C Configuration Script for RRR

echo "=== Configuring I2C for Rodent Refreshment Regulator ==="

detect_runtime_i2c_buses() {
    local available_buses=()
    local max_attempts=5
    local attempt=1
    
    while [ $attempt -le $max_attempts ]; do
        available_buses=()
        
        echo "Detecting I2C buses (attempt $attempt/$max_attempts)..."
        
        for i in $(seq 0 20); do
            if [ -e "/dev/i2c-$i" ]; then
                if sudo test -r "/dev/i2c-$i" && sudo test -w "/dev/i2c-$i"; then
                    available_buses+=("$i")
                    echo "Found accessible I2C bus: /dev/i2c-$i"
                fi
            fi
        done
        
        if [ ${#available_buses[@]} -gt 0 ]; then
            break
        else
            echo "No accessible I2C buses found on attempt $attempt"
            if [ $attempt -lt $max_attempts ]; then
                sleep 2
            fi
        fi
        
        ((attempt++))
    done
    
    if [ ${#available_buses[@]} -eq 0 ]; then
        echo "ERROR: No accessible I2C buses detected!"
        echo "Troubleshooting information:"
        echo "1. Check if user is in i2c group: groups | grep i2c"
        echo "2. Check I2C devices: ls -la /dev/i2c-*"
        echo "3. Check I2C modules: lsmod | grep i2c"
        echo "4. Try: sudo raspi-config -> Interface Options -> I2C -> Enable"
        return 1
    fi
    
    echo "Successfully detected I2C buses: ${available_buses[*]}"
    echo "Primary I2C bus will be: /dev/i2c-${available_buses[0]}"
    
    # Test I2C functionality
    echo "Testing I2C functionality..."
    for bus in "${available_buses[@]}"; do
        echo "Scanning I2C bus $bus:"
        if command -v i2cdetect > /dev/null; then
            sudo i2cdetect -y "$bus" 2>/dev/null | head -n 10
        fi
    done
    
    # Run Project-specific I2C fix if available
    if [ -f "../Project/fix_i2c.py" ]; then
        echo "Running project-specific I2C configuration..."
        cd ../Project || exit 1
        python3 fix_i2c.py || echo "Warning: I2C fix script encountered issues"
        cd - > /dev/null
    fi
    
    return 0
}

if detect_runtime_i2c_buses; then
    echo "✅ I2C configuration completed successfully"
    exit 0
else
    echo "❌ I2C configuration failed"
    echo "The application may not be able to control hardware relays."
    exit 1
fi
EOF

    chmod +x "$APP_DIR/tools/configure_i2c.sh"
    
    # Create compatibility copy in root directory
    cp "$APP_DIR/tools/configure_i2c.sh" "$APP_DIR/configure_i2c.sh"
    chmod +x "$APP_DIR/configure_i2c.sh"
    
    success_message "I2C configuration script created"
}

create_update_script() {
    log "INFO" "Creating application update script..."
    
    cat > "$APP_DIR/update_ui.sh" << 'EOF'
#!/bin/bash

# Rodent Refreshment Regulator Update Script
# This script checks for updates and applies them automatically
#
# Enhanced features:
# - Configurable installation path
# - Full application update (not just UI)
# - Robust error handling
# - Safe database and settings preservation
# - Detailed logging

# Strict error handling following bash best practices
set -euo pipefail
IFS=$'\n\t'

# Log file for troubleshooting
UPDATE_LOG="$HOME/rrr_update_$(date +%Y%m%d).log"
echo "=== RRR Update $(date) ===" >> "$UPDATE_LOG"

# Configuration
RRR_DIR="${RRR_INSTALL_DIR:-$HOME/rodent-refreshment-regulator}"
DEFAULT_BRANCH="main"

# Function for logging
log() {
    local level="${1:-INFO}"
    local message="${2:-}"
    echo "[$(date '+%Y-%m-%d %H:%M:%S')] [$level] $message" | tee -a "$UPDATE_LOG"
}

# Error handling
error_exit() {
    log "ERROR" "$1"
    exit 1
}

log "INFO" "Starting RRR update process"

# Navigate to app directory - use environment variable if set, otherwise use default
if [ ! -d "$RRR_DIR" ]; then
    error_exit "Installation directory not found: $RRR_DIR. Please set RRR_INSTALL_DIR environment variable to your installation path"
fi

cd "$RRR_DIR" || error_exit "Failed to change to installation directory"

# Get current branch or use default
BRANCH=$(git rev-parse --abbrev-ref HEAD 2>/dev/null || echo "$DEFAULT_BRANCH")
log "INFO" "Current branch: $BRANCH"

# Store current git hash
CURRENT_HASH=$(git rev-parse HEAD 2>/dev/null || echo "unknown")
log "INFO" "Current commit: $CURRENT_HASH"

# Attempt to update from repository with robust error handling
log "INFO" "Fetching latest updates..."
if ! git fetch origin "$BRANCH"; then
    error_exit "Failed to fetch updates from repository"
fi

# Get remote hash
REMOTE_HASH=$(git rev-parse "origin/$BRANCH" 2>/dev/null || echo "unknown")
log "INFO" "Latest remote commit: $REMOTE_HASH"

# Compare hashes to see if an update is available
if [ "$CURRENT_HASH" == "$REMOTE_HASH" ]; then
    log "INFO" "Application is already up to date"
    exit 0
else
    log "INFO" "Updates available. Backing up important files..."
    
    # Create timestamped backup directory for better tracking
    BACKUP_DIR="$RRR_DIR/backups/$(date +%Y%m%d_%H%M%S)"
    mkdir -p "$BACKUP_DIR"
    
    # Backup database file if it exists
    if [ -f "Project/rrr_database.db" ]; then
        log "INFO" "Backing up database..."
        cp -f "Project/rrr_database.db" "$BACKUP_DIR/rrr_database.db" || log "WARN" "Failed to backup database"
    fi

    # Backup settings if they exist
    if [ -f "Project/settings.json" ]; then
        log "INFO" "Backing up settings..."
        cp -f "Project/settings.json" "$BACKUP_DIR/settings.json" || log "WARN" "Failed to backup settings"
    fi
    
    # Backup any saved settings
    if [ -d "Project/saved_settings" ]; then
        log "INFO" "Backing up saved settings..."
        cp -rf "Project/saved_settings" "$BACKUP_DIR/" || log "WARN" "Failed to backup saved settings"
    fi
    
    # Stash any local changes safely
    if ! git diff-index --quiet HEAD -- 2>/dev/null; then
        log "INFO" "Stashing local changes..."
        git stash push -m "Auto-stash before update $(date)" || log "WARN" "Failed to stash changes, continuing anyway"
    fi

    # Pull the latest updates for the entire application
    log "INFO" "Applying application updates..."
    
    if ! git reset --hard "origin/$BRANCH"; then
        log "ERROR" "Failed to apply updates. Attempting to recover..."
        
        # Try to restore from backup if update fails
        if [ -f "$BACKUP_DIR/rrr_database.db" ]; then
            cp -f "$BACKUP_DIR/rrr_database.db" "Project/rrr_database.db" 2>/dev/null || true
        fi
        if [ -f "$BACKUP_DIR/settings.json" ]; then
            cp -f "$BACKUP_DIR/settings.json" "Project/settings.json" 2>/dev/null || true
        fi
        
        error_exit "Failed to apply updates and recovery attempted"
    fi
    
    # Restore backed up files to preserve user data
    log "INFO" "Restoring user data files..."
    
    if [ -f "$BACKUP_DIR/rrr_database.db" ]; then
        cp -f "$BACKUP_DIR/rrr_database.db" "Project/rrr_database.db" || log "WARN" "Failed to restore database"
    fi
    
    if [ -f "$BACKUP_DIR/settings.json" ]; then
        cp -f "$BACKUP_DIR/settings.json" "Project/settings.json" || log "WARN" "Failed to restore settings"
    fi
    
    if [ -d "$BACKUP_DIR/saved_settings" ]; then
        cp -rf "$BACKUP_DIR/saved_settings" "Project/" || log "WARN" "Failed to restore saved settings"
    fi
    
    log "INFO" "Application updated successfully to commit $REMOTE_HASH"

    # Get update details for notification
    UPDATE_DATE=$(date "+%Y-%m-%d %H:%M:%S")
    COMMIT_MSG=$(git log -1 --pretty=%B 2>/dev/null || echo "Update applied")
    
    # Create update notification for the app
    log "INFO" "Creating update notification..."
    cat > Project/update_info.json << EOJSON
{
    "updated": true,
    "date": "$UPDATE_DATE",
    "commit_message": "$(echo "$COMMIT_MSG" | head -n 1 | sed 's/"/\\"/g')",
    "previous_commit": "$CURRENT_HASH",
    "new_commit": "$REMOTE_HASH",
    "changes_summary": "The application has been updated to the latest version."
}
EOJSON

    # Check if we need to restart the application
    if pgrep -f "python.*main.py" > /dev/null; then
        log "INFO" "Restarting application..."
        
        # Different restart methods depending on platform
        if [ -f "/etc/systemd/system/rodent-regulator.service" ]; then
            # Systemd service method
            if sudo systemctl restart rodent-regulator.service; then
                log "INFO" "Service restarted successfully"
            else
                log "WARN" "Failed to restart service"
            fi
        else
            # Direct process kill and restart
            pkill -f "python.*main.py" || log "WARN" "No running instance found to kill"
            
            # Wait for process to terminate
            sleep 2
            
            # Start application in background - ensure we use the virtual environment
            if [ -f "venv/bin/activate" ]; then
                source venv/bin/activate
                nohup python3 "$RRR_DIR/Project/main.py" > "$RRR_DIR/app.log" 2>&1 &
                
                if [ $? -eq 0 ]; then
                    log "INFO" "Application restarted successfully"
                else
                    log "WARN" "Failed to restart application"
                fi
            else
                log "WARN" "Virtual environment not found, cannot restart application"
            fi
        fi
    else
        log "INFO" "No running instance detected. Application will use updates on next launch"
    fi
fi

log "INFO" "Update process completed successfully"
exit 0
EOF
    
    chmod +x "$APP_DIR/update_ui.sh"
    
    success_message "Update script created"
}

create_diagnostic_scripts() {
    log "INFO" "Creating diagnostic and troubleshooting scripts..."
    
    # Main diagnostic script
    cat > "$APP_DIR/diagnose.sh" << 'EOF'
#!/bin/bash
echo "=== RRR Diagnostic Script ==="
echo "Checking environment..."

cd ~/rodent-refreshment-regulator || {
    echo "ERROR: RRR installation directory not found"
    exit 1
}

echo "Current directory: $(pwd)"

if [ ! -d "venv" ]; then
    echo "ERROR: Virtual environment not found"
    echo "Try running the installer again"
    exit 1
fi

echo "Activating virtual environment..."
source venv/bin/activate
echo "Python path: $(which python3)"
echo "Python version: $(python3 --version)"

echo "Checking for required libraries..."
python3 -c "import PyQt5; print('PyQt5 found')" || echo "PyQt5 not found"
python3 -c "import pandas; print('pandas found')" || echo "pandas not found"  
python3 -c "import RPi.GPIO; print('RPi.GPIO found')" || echo "RPi.GPIO not found"
python3 -c "import slack_sdk; print('slack_sdk found')" || echo "slack_sdk not found"

echo "Checking for Project directory..."
if [ -d "Project" ] && [ -f "Project/main.py" ]; then
    echo "✅ Project directory and main.py found"
else
    echo "❌ Project directory or main.py not found"
fi

echo "I2C Status:"
if command -v i2cdetect > /dev/null; then
    for i in $(seq 0 5); do
        if [ -e "/dev/i2c-$i" ]; then
            echo "I2C bus $i detected"
        fi
    done
else
    echo "i2cdetect not available"
fi

echo "User groups: $(groups)"
EOF
    
    chmod +x "$APP_DIR/diagnose.sh"
    
    # Dependencies fix script
    cat > "$APP_DIR/fix_dependencies.sh" << 'EOF'
#!/bin/bash
echo "=== RRR Dependency Fix Script ==="

cd ~/rodent-refreshment-regulator || {
    echo "ERROR: RRR installation directory not found"
    exit 1
}

source venv/bin/activate

echo "Installing/updating system packages..."
sudo apt-get update
sudo apt-get install -y python3-pandas python3-pyqt5 python3-rpi.gpio python3-numpy

echo "Checking Python packages..."
python3 -c "import pandas; print('pandas version:', pandas.__version__)" || \
    pip install pandas --break-system-packages

echo "Installing Sequent Microsystems driver..."
if [ ! -d "/tmp/16relind-rpi" ]; then
    git clone https://github.com/SequentMicrosystems/16relind-rpi.git /tmp/16relind-rpi
fi

cd /tmp/16relind-rpi || exit 1
git pull
sudo make install

if [ -d "python" ]; then
    cd python || exit 1
    sudo python3 setup.py install
fi

echo "Dependencies fix completed"
EOF
    
    chmod +x "$APP_DIR/fix_dependencies.sh"
    
    # I2C troubleshooting script  
    cat > "$APP_DIR/fix_i2c.sh" << 'EOF'
#!/bin/bash
echo "=== RRR I2C Troubleshooting Script ==="

# Check configuration files
CONFIG_FILE="/boot/config.txt"
if [ -f "/boot/firmware/config.txt" ]; then
    CONFIG_FILE="/boot/firmware/config.txt"
    echo "Using Raspberry Pi 5 config path"
fi

echo "Checking I2C configuration in $CONFIG_FILE..."
if grep -q "^dtparam=i2c_arm=on" "$CONFIG_FILE"; then
    echo "✓ I2C is enabled in config"
else
    echo "✗ I2C is not enabled in config"
    echo "Adding I2C configuration..."
    echo "dtparam=i2c_arm=on" | sudo tee -a "$CONFIG_FILE"
    echo "Reboot required for changes to take effect"
fi

echo "Checking I2C modules..."
if lsmod | grep -q "i2c_"; then
    echo "✓ I2C modules are loaded"
else
    echo "✗ Loading I2C modules..."
    sudo modprobe i2c-dev
    sudo modprobe i2c-bcm2835 2>/dev/null || sudo modprobe i2c-bcm2708 2>/dev/null
fi

echo "Checking user permissions..."
if groups | grep -q "i2c"; then
    echo "✓ User is in i2c group"
else
    echo "✗ Adding user to i2c group..."
    sudo usermod -a -G i2c $USER
    echo "Log out and back in for group changes to take effect"
fi

echo "Scanning for I2C devices..."
for i in $(seq 0 5); do
    if [ -e "/dev/i2c-$i" ]; then
        echo "Scanning bus $i:"
        sudo i2cdetect -y $i 2>/dev/null || echo "Bus $i scan failed"
    fi
done

echo "I2C troubleshooting completed"
EOF
    
    chmod +x "$APP_DIR/fix_i2c.sh"
    
    # Hardware testing script - integrates with Project test scripts
    cat > "$APP_DIR/test_hardware.sh" << 'EOF'
#!/bin/bash
echo "=== RRR Hardware Testing Script ==="
echo "This script tests I2C functionality and relay hardware connectivity."
echo ""

cd ~/rodent-refreshment-regulator || {
    echo "ERROR: RRR installation directory not found"
    exit 1
}

# Test log file
TEST_LOG="$HOME/rrr_hardware_test_$(date +%Y%m%d_%H%M%S).log"
echo "Test results will be logged to: $TEST_LOG"
echo "=== RRR Hardware Test $(date) ===" > "$TEST_LOG"

log_test() {
    echo "$1" | tee -a "$TEST_LOG"
}

test_i2c_buses() {
    log_test "=== I2C Bus Detection Test ==="
    
    local buses_found=()
    local bus_count=0
    
    log_test "Scanning for I2C buses..."
    for i in $(seq 0 20); do
        if [ -e "/dev/i2c-$i" ]; then
            buses_found+=("$i")
            log_test "✓ Found I2C bus: /dev/i2c-$i"
            ((bus_count++))
        fi
    done
    
    if [ $bus_count -eq 0 ]; then
        log_test "❌ No I2C buses detected!"
        log_test "   Try running: ~/rodent-refreshment-regulator/fix_i2c.sh"
        return 1
    else
        log_test "✅ Found $bus_count I2C bus(es): ${buses_found[*]}"
    fi
    
    # Test each bus with i2cdetect
    if command -v i2cdetect > /dev/null; then
        for bus in "${buses_found[@]}"; do
            log_test ""
            log_test "Testing I2C bus $bus with i2cdetect:"
            if sudo i2cdetect -y "$bus" >> "$TEST_LOG" 2>&1; then
                log_test "✓ Bus $bus scan completed"
            else
                log_test "⚠️ Bus $bus scan failed"
            fi
        done
    else
        log_test "⚠️ i2cdetect not available - install i2c-tools"
    fi
    
    return 0
}

test_i2c_permissions() {
    log_test ""
    log_test "=== I2C Permissions Test ==="
    
    # Check user groups
    if groups | grep -q "i2c"; then
        log_test "✓ User is in i2c group"
    else
        log_test "❌ User not in i2c group"
        log_test "   Run: sudo usermod -a -G i2c $USER"
        log_test "   Then log out and back in"
        return 1
    fi
    
    # Test device permissions
    local accessible_buses=()
    for i in $(seq 0 10); do
        if [ -e "/dev/i2c-$i" ]; then
            if [ -r "/dev/i2c-$i" ] && [ -w "/dev/i2c-$i" ]; then
                accessible_buses+=("$i")
                log_test "✓ Bus $i is accessible"
            else
                log_test "❌ Bus $i permission denied"
            fi
        fi
    done
    
    if [ ${#accessible_buses[@]} -gt 0 ]; then
        log_test "✅ I2C permissions OK for buses: ${accessible_buses[*]}"
        return 0
    else
        log_test "❌ No accessible I2C buses found"
        return 1
    fi
}

test_relay_modules() {
    log_test ""
    log_test "=== Relay Module Import Test ==="
    
    # Activate virtual environment
    if [ -d "venv" ]; then
        source venv/bin/activate
        log_test "✓ Virtual environment activated"
    else
        log_test "❌ Virtual environment not found"
        return 1
    fi
    
    # Test SM16relind module import
    if python3 -c "import SM16relind; print('SM16relind version check passed')" 2>> "$TEST_LOG"; then
        log_test "✓ SM16relind module imported successfully"
    else
        log_test "❌ SM16relind module import failed"
        log_test "   Try running: ~/rodent-refreshment-regulator/fix_dependencies.sh"
        return 1
    fi
    
    # Test custom I2C fix module if it exists
    if [ -f "Project/fix_i2c.py" ]; then
        cd Project || return 1
        if python3 -c "exec(open('fix_i2c.py').read())" 2>> "$TEST_LOG"; then
            log_test "✓ Custom I2C fix module executed successfully"
        else
            log_test "⚠️ Custom I2C fix module had issues (check log)"
        fi
        cd - > /dev/null
    fi
    
    return 0
}

test_relay_connection() {
    log_test ""
    log_test "=== Relay Connection Test ==="
    
    # Use Project test scripts if available
    if [ -f "Project/test_relay_diagnostic.py" ]; then
        log_test "Running project diagnostic script..."
        cd Project || return 1
        
        if python3 test_relay_diagnostic.py >> "$TEST_LOG" 2>&1; then
            log_test "✓ Project diagnostic completed"
        else
            log_test "❌ Project diagnostic failed"
            cd - > /dev/null
            return 1
        fi
        
        cd - > /dev/null
    else
        log_test "Project diagnostic script not found"
    fi
    
    # Basic connection test
    log_test "Performing basic relay connection test..."
    
    # Create a simple test script
    cat > /tmp/relay_test.py << 'PYTEST'
import sys
try:
    import SM16relind
    print("Attempting to connect to relay hat...")
    rel = SM16relind.SM16relind(0)
    print("✓ Successfully connected to relay hat")
    
    # Test basic functionality
    print("Testing relay 1...")
    rel.set(1, 1)
    import time
    time.sleep(0.5)
    state = rel.get(1)
    rel.set(1, 0)
    
    if state == 1:
        print("✓ Relay control test passed")
        sys.exit(0)
    else:
        print("❌ Relay control test failed")
        sys.exit(1)
        
except Exception as e:
    print(f"❌ Relay connection failed: {e}")
    sys.exit(1)
PYTEST
    
    if python3 /tmp/relay_test.py >> "$TEST_LOG" 2>&1; then
        log_test "✅ Basic relay connection test passed"
        rm -f /tmp/relay_test.py
        return 0
    else
        log_test "❌ Basic relay connection test failed"
        rm -f /tmp/relay_test.py
        return 1
    fi
}

run_comprehensive_test() {
    log_test "Starting comprehensive hardware test..."
    log_test "System: $(uname -a)"
    log_test "User: $(whoami)"
    log_test "Groups: $(groups)"
    log_test ""
    
    local test_results=()
    local overall_status=0
    
    # Run all tests
    if test_i2c_buses; then
        test_results+=("I2C_BUSES: PASS")
    else
        test_results+=("I2C_BUSES: FAIL")
        overall_status=1
    fi
    
    if test_i2c_permissions; then
        test_results+=("I2C_PERMISSIONS: PASS")
    else
        test_results+=("I2C_PERMISSIONS: FAIL")
        overall_status=1
    fi
    
    if test_relay_modules; then
        test_results+=("RELAY_MODULES: PASS")
    else
        test_results+=("RELAY_MODULES: FAIL")
        overall_status=1
    fi
    
    if test_relay_connection; then
        test_results+=("RELAY_CONNECTION: PASS")
    else
        test_results+=("RELAY_CONNECTION: FAIL")
        overall_status=1
    fi
    
    # Print summary
    log_test ""
    log_test "=== HARDWARE TEST SUMMARY ==="
    for result in "${test_results[@]}"; do
        log_test "$result"
    done
    
    log_test ""
    if [ $overall_status -eq 0 ]; then
        log_test "🎉 ALL HARDWARE TESTS PASSED!"
        log_test "Your RRR system is ready for operation."
    else
        log_test "⚠️ SOME HARDWARE TESTS FAILED"
        log_test ""
        log_test "Troubleshooting steps:"
        log_test "1. Check hardware connections"
        log_test "2. Run: ~/rodent-refreshment-regulator/fix_i2c.sh"
        log_test "3. Run: ~/rodent-refreshment-regulator/fix_dependencies.sh"
        log_test "4. Ensure system has been rebooted after I2C configuration"
        log_test "5. Check the detailed log: $TEST_LOG"
    fi
    
    log_test ""
    log_test "Test completed: $(date)"
    
    return $overall_status
}

# Main execution
echo "Hardware testing requires sudo access for I2C operations."
echo "You may be prompted for your password."
echo ""

if run_comprehensive_test; then
    echo "✅ Hardware test completed successfully!"
    echo "Check the log for details: $TEST_LOG"
    exit 0
else
    echo "❌ Hardware test failed!"
    echo "Check the log for details: $TEST_LOG"
    exit 1
fi
EOF
    
    chmod +x "$APP_DIR/test_hardware.sh"
    
    success_message "Diagnostic scripts created"
}

create_desktop_integration() {
    log "INFO" "Creating desktop integration..."
    
    # Create desktop shortcut
    mkdir -p ~/Desktop
    
    cat > ~/Desktop/RRR.desktop << EOF
[Desktop Entry]
Type=Application
Name=Rodent Refreshment Regulator
Comment=Start the Rodent Refreshment Regulator application
Exec=bash -c "cd ~/rodent-refreshment-regulator && ./launch_rrr.sh"
Icon=applications-science
Terminal=true
Categories=Science;Lab;
EOF
    
    chmod +x ~/Desktop/RRR.desktop
    
    # Create startup script for manual use
    cat > "$APP_DIR/start_rrr.sh" << EOF
#!/bin/bash
cd ~/rodent-refreshment-regulator

# Configure I2C if script exists
if [ -f "configure_i2c.sh" ]; then
    echo "Configuring I2C buses..."
    ./configure_i2c.sh
fi

source venv/bin/activate
cd Project
python3 main.py
EOF
    
    chmod +x "$APP_DIR/start_rrr.sh"
    
    success_message "Desktop integration created"
}

# ====================================================================
# SYSTEM SERVICE CONFIGURATION
# ====================================================================

create_system_service() {
    log "INFO" "Creating system service configuration..."
    
    # Create systemd service file
    sudo tee /etc/systemd/system/rodent-regulator.service > /dev/null << EOF
[Unit]
Description=Rodent Refreshment Regulator
After=network.target

[Service]
ExecStart=/bin/bash -c "cd ${APP_DIR} && ./start_rrr.sh"
WorkingDirectory=${APP_DIR}
Restart=always
User=${USER}
Environment=DISPLAY=:0

[Install]
WantedBy=multi-user.target
EOF
    
    # Create service toggle script
    cat > "$APP_DIR/toggle_service.sh" << 'EOF'
#!/bin/bash
SERVICE_STATUS=$(systemctl is-active rodent-regulator.service 2>/dev/null || echo "inactive")

if [ "$SERVICE_STATUS" = "active" ]; then
    echo "RRR is currently running as a service. Stopping service..."
    sudo systemctl stop rodent-regulator.service
    sudo systemctl disable rodent-regulator.service
    echo "Service stopped. You can now run RRR manually."
else
    echo "Setting up RRR to run as a system service..."
    sudo systemctl enable rodent-regulator.service
    sudo systemctl start rodent-regulator.service
    echo "Service started. RRR will now run automatically."
fi
EOF
    
    chmod +x "$APP_DIR/toggle_service.sh"
    
    success_message "System service configuration created"
}

# ====================================================================
# POWER MANAGEMENT CONFIGURATION
# ====================================================================

<<<<<<< HEAD
# Create installation verification script
log "=== Creating installation verification script ==="
cat > ~/rodent-refreshment-regulator/verify_installation.sh << 'EOF'
#!/bin/bash
# RRR Installation Verification Script
# Quickly checks if the installation is working correctly

echo "🔍 RRR Installation Verification"
echo "================================"
echo ""

# Check if we're in the right directory
if [ ! -f "Project/main.py" ]; then
    echo "❌ Error: Not in RRR installation directory"
    echo "   Please run this from: ~/rodent-refreshment-regulator/"
    exit 1
fi

echo "✅ Installation directory: $(pwd)"

# Check Python environment
echo "🐍 Checking Python environment..."
if [ -d "venv" ]; then
    echo "   ✅ Virtual environment found"
    
    if source venv/bin/activate 2>/dev/null; then
        echo "   ✅ Virtual environment activated"
        
        # Test critical imports
        python3 -c "
import sys
try:
    import PyQt5
    print('   ✅ PyQt5 available')
except ImportError:
    print('   ❌ PyQt5 not available')

try:
    import RPi.GPIO
    print('   ✅ RPi.GPIO available')
except ImportError:
    print('   ❌ RPi.GPIO not available')

try:
    import pandas
    print('   ✅ pandas available')
except ImportError:
    print('   ❌ pandas not available')
" 2>/dev/null
        
        deactivate
    else
        echo "   ❌ Cannot activate virtual environment"
    fi
else
    echo "   ❌ Virtual environment not found"
fi

# Check hardware components
echo ""
echo "🔧 Checking hardware components..."

# Check I2C
if command -v i2cdetect >/dev/null 2>&1; then
    echo "   ✅ I2C tools installed"
    
    # List available I2C buses
    buses=($(ls /dev/i2c-* 2>/dev/null | sed 's/.*i2c-//'))
    if [ ${#buses[@]} -gt 0 ]; then
        echo "   ✅ I2C buses available: ${buses[*]}"
    else
        echo "   ⚠️  No I2C buses detected (may need reboot)"
    fi
else
    echo "   ❌ I2C tools not installed"
fi

# Check relay HAT communication
echo "   🔌 Testing relay HAT communication..."
if command -v 16relind >/dev/null 2>&1; then
    echo "   ✅ 16relind command available"
    
    # Try to communicate with relay HAT
    if timeout 5 16relind -h >/dev/null 2>&1; then
        echo "   ✅ Relay HAT driver responding"
    else
        echo "   ⚠️  Relay HAT driver installed but may need hardware connection"
    fi
else
    echo "   ❌ 16relind command not found"
fi

echo ""
echo "📊 Summary:"
echo "==========="

# Overall assessment
critical_files=("Project/main.py" "Project/ui/gui.py" "Project/gpio/gpio_handler.py")
missing_files=0

for file in "${critical_files[@]}"; do
    if [ ! -f "$file" ]; then
        ((missing_files++))
    fi
done

if [ $missing_files -eq 0 ] && [ -d "venv" ]; then
    echo "🎉 Installation appears to be working correctly!"
    echo ""
    echo "Next steps:"
    echo "1. Reboot your system if you haven't already"
    echo "2. Run the application: ./start_rrr.sh"
    echo "3. Check the Help tab in the application for usage guides"
else
    echo "⚠️  Installation has some issues that may need attention"
    echo ""
    echo "Troubleshooting:"
    echo "1. Try running: ./fix_dependencies.sh"
    echo "2. For I2C issues: ./fix_i2c.sh"
    echo "3. For general diagnosis: ./diagnose.sh"
fi

echo ""
echo "For support, check the documentation or contact your system administrator."
EOF

chmod +x ~/rodent-refreshment-regulator/verify_installation.sh

# Final installation verification
log "=== Final Installation Verification ==="
cd "$TARGET_DIR" || error_exit "Target directory not accessible"

# Check critical files
CRITICAL_FILES=("Project/main.py" "Project/ui/gui.py" "Project/gpio/gpio_handler.py")
for file in "${CRITICAL_FILES[@]}"; do
    if [ ! -f "$file" ]; then
        log "WARNING: Critical file missing: $file"
    else
        log "✓ Verified: $file"
    fi
done

# Test Python environment
log "Testing Python environment..."
if source venv/bin/activate 2>/dev/null; then
    if python3 -c "import PyQt5; print('✓ PyQt5 available')" 2>/dev/null; then
        log "✓ Python environment verified"
    else
        log "WARNING: PyQt5 may not be properly installed"
    fi
    deactivate
else
    log "WARNING: Virtual environment activation failed"
fi

echo ""
echo "🎉 ===== INSTALLATION COMPLETE! ===== 🎉"
echo ""
echo "The Rodent Refreshment Regulator has been successfully installed!"
echo "Installation directory: $TARGET_DIR"
echo ""
echo "🚀 TO START THE APPLICATION:"
echo "   Option 1: Double-click the desktop shortcut 'RRR'"
echo "   Option 2: Run: ~/rodent-refreshment-regulator/start_rrr.sh"
echo "   Option 3: Manual start:"
echo "            cd ~/rodent-refreshment-regulator"
echo "            source venv/bin/activate"
echo "            cd Project && python3 main.py"
echo ""
echo "🛠️  TROUBLESHOOTING TOOLS (if needed):"
echo "   • Installation check: ~/rodent-refreshment-regulator/verify_installation.sh"
echo "   • Fix dependencies: ~/rodent-refreshment-regulator/fix_dependencies.sh"
echo "   • System diagnosis: ~/rodent-refreshment-regulator/diagnose.sh"
echo "   • Hardware test: ~/rodent-refreshment-regulator/test_hardware.sh"
echo "   • I2C issues: ~/rodent-refreshment-regulator/fix_i2c.sh"
echo ""
echo "⚙️  SYSTEM CONFIGURATION:"
echo "   • Service mode toggle: ~/rodent-refreshment-regulator/toggle_service.sh"
echo "   • Power management: DISABLED (prevents sleep during experiments)"
echo "   • I2C buses detected: ${AVAILABLE_BUSES[*]:-"Will be detected on reboot"}"
echo ""
echo "⚠️  IMPORTANT: A system reboot is recommended for I2C and power settings."
echo ""
read -p "Would you like to reboot now? (y/N): " -r reboot_choice
echo ""

if [[ $reboot_choice =~ ^[Yy]$ ]]; then
    echo "🔄 Rebooting system..."
    log "User chose to reboot - system restarting"
    sudo reboot
else
    echo "✅ Installation complete! Remember to reboot later."
    echo ""
    echo "📖 For detailed usage instructions, see:"
    echo "   ~/rodent-refreshment-regulator/README.md"
    echo ""
    echo "🎯 Quick start: Run the application and check the Help tab for guides."
    log "Installation completed successfully - user chose not to reboot"
=======
configure_power_management() {
    log "INFO" "Configuring power management..."
    
    local config_file="/boot/config.txt"
    
    # Use Pi 5 config path if available
    if [ -f "/boot/firmware/config.txt" ]; then
        config_file="/boot/firmware/config.txt"
    fi
    
    # Backup config file
    if [ -f "$config_file" ]; then
        sudo cp "$config_file" "${config_file}.power_bak"
        log "INFO" "Config file backed up"
        
        # Prevent HDMI blanking
        if ! grep -q "^hdmi_blanking=0" "$config_file"; then
            echo "hdmi_blanking=0" | sudo tee -a "$config_file" > /dev/null
            log "INFO" "HDMI blanking disabled"
        fi
    fi
    
    # Disable console blanking
    if [ -f "/boot/cmdline.txt" ]; then
        sudo cp /boot/cmdline.txt /boot/cmdline.txt.power_bak
        
        if ! grep -q "consoleblank=0" /boot/cmdline.txt; then
            sudo sed -i 's/$/ consoleblank=0/' /boot/cmdline.txt
            log "INFO" "Console blanking disabled"
        fi
    fi
    
    success_message "Power management configured"
}

# ====================================================================
# INSTALLATION VALIDATION AND VERIFICATION
# ====================================================================

validate_installation() {
    log "INFO" "Validating installation integrity..."
    
    local validation_errors=()
    local validation_warnings=()
    
    # Check directory structure
    log "INFO" "Checking directory structure..."
    
    local required_dirs=(
        "$APP_DIR"
        "$APP_DIR/Project"
        "$APP_DIR/venv"
        "$APP_DIR/tools"
    )
    
    for dir in "${required_dirs[@]}"; do
        if [ ! -d "$dir" ]; then
            validation_errors+=("Missing directory: $dir")
        else
            log "INFO" "✓ Directory exists: $dir"
        fi
    done
    
    # Check essential files
    log "INFO" "Checking essential files..."
    
    local required_files=(
        "$APP_DIR/Project/main.py"
        "$APP_DIR/venv/bin/activate"
        "$APP_DIR/launch_rrr.sh"
        "$APP_DIR/start_rrr.sh"
        "$APP_DIR/diagnose.sh"
        "$APP_DIR/fix_dependencies.sh"
        "$APP_DIR/fix_i2c.sh"
        "$APP_DIR/test_hardware.sh"
        "$APP_DIR/update_ui.sh"
        "$APP_DIR/toggle_service.sh"
        "$APP_DIR/tools/configure_i2c.sh"
    )
    
    for file in "${required_files[@]}"; do
        if [ ! -f "$file" ]; then
            validation_errors+=("Missing file: $file")
        elif [ ! -x "$file" ]; then
            validation_errors+=("File not executable: $file")
        else
            log "INFO" "✓ File exists and executable: $(basename "$file")"
        fi
    done
    
    # Additional check for critical Python files with shebang lines
    local critical_python_files=(
        "$APP_DIR/Project/main.py"
        "$APP_DIR/Project/fix_i2c.py"
    )
    
    for file in "${critical_python_files[@]}"; do
        if [ -f "$file" ]; then
            # Check if file has shebang and is executable
            if head -n 1 "$file" 2>/dev/null | grep -q "^#!.*python"; then
                if [ -x "$file" ]; then
                    log "INFO" "✓ Python executable ready: $(basename "$file")"
                else
                    validation_errors+=("Python script with shebang not executable: $file")
                fi
            fi
        fi
    done
    
    # Check Python environment
    log "INFO" "Checking Python environment..."
    
    if [ -f "$APP_DIR/venv/bin/activate" ]; then
        (
            cd "$APP_DIR" || exit 1
            source venv/bin/activate
            
            # Test critical Python imports
            local python_modules=(
                "PyQt5"
                "pandas"
                "requests"
                "slack_sdk"
            )
            
            for module in "${python_modules[@]}"; do
                if python3 -c "import $module" 2>/dev/null; then
                    log "INFO" "✓ Python module available: $module"
                else
                    validation_warnings+=("Python module not available: $module")
                fi
            done
            
            # Test hardware-specific modules (these may fail on non-Pi systems)
            if python3 -c "import RPi.GPIO" 2>/dev/null; then
                log "INFO" "✓ RPi.GPIO available"
            else
                validation_warnings+=("RPi.GPIO not available (expected on non-Pi systems)")
            fi
            
            if python3 -c "import SM16relind" 2>/dev/null; then
                log "INFO" "✓ SM16relind module available"
            else
                validation_warnings+=("SM16relind module not available (may need hardware)")
            fi
        )
    else
        validation_errors+=("Virtual environment activation script not found")
    fi
    
    # Check system configuration
    log "INFO" "Checking system configuration..."
    
    # Check I2C configuration
    local config_file="/boot/config.txt"
    if [ -f "/boot/firmware/config.txt" ]; then
        config_file="/boot/firmware/config.txt"
    fi
    
    if [ -f "$config_file" ]; then
        if grep -q "^dtparam=i2c_arm=on" "$config_file"; then
            log "INFO" "✓ I2C enabled in boot configuration"
        else
            validation_warnings+=("I2C not enabled in boot configuration")
        fi
    else
        validation_warnings+=("Boot configuration file not found")
    fi
    
    # Check user groups
    if groups | grep -q "i2c"; then
        log "INFO" "✓ User is in i2c group"
    else
        validation_warnings+=("User not in i2c group - hardware control may not work")
    fi
    
    # Check system service
    if [ -f "/etc/systemd/system/rodent-regulator.service" ]; then
        log "INFO" "✓ System service file created"
    else
        validation_warnings+=("System service file not created")
    fi
    
    # Check desktop integration
    if [ -f ~/Desktop/RRR.desktop ]; then
        log "INFO" "✓ Desktop shortcut created"
    else
        validation_warnings+=("Desktop shortcut not created")
    fi
    
    # Report validation results
    log "INFO" "=== Installation Validation Results ==="
    
    if [ ${#validation_errors[@]} -eq 0 ]; then
        if [ ${#validation_warnings[@]} -eq 0 ]; then
            log "INFO" "🎉 Installation validation passed with no issues!"
            success_message "All components validated successfully"
            return 0
        else
            log "WARN" "Installation validation passed with warnings:"
            for warning in "${validation_warnings[@]}"; do
                log "WARN" "  ⚠️  $warning"
            done
            log "INFO" "✅ Installation is functional despite warnings"
            return 0
        fi
    else
        log "ERROR" "Installation validation failed with errors:"
        for error in "${validation_errors[@]}"; do
            log "ERROR" "  ❌ $error"
        done
        
        if [ ${#validation_warnings[@]} -gt 0 ]; then
            log "WARN" "Additional warnings:"
            for warning in "${validation_warnings[@]}"; do
                log "WARN" "  ⚠️  $warning"
            done
        fi
        
        log "ERROR" "Installation may not function correctly"
        return 1
    fi
}

# ====================================================================
# INSTALLATION RECOVERY AND CLEANUP
# ====================================================================

setup_cleanup_handler() {
    log "INFO" "Setting up cleanup handlers..."
    
    # Create cleanup function
    cleanup_on_failure() {
        local exit_code=$?
        log "WARN" "Installation interrupted or failed with code $exit_code"
        
        # Perform minimal cleanup to leave system in a recoverable state
        log "INFO" "Performing cleanup..."
        
        # Deactivate virtual environment if active
        if [[ "${VIRTUAL_ENV:-}" != "" ]]; then
            deactivate 2>/dev/null || true
        fi
        
        # Clean up temporary files
        rm -f /tmp/enable_i2c_temp.sh /tmp/configure_i2c.sh /tmp/requirements_modified.txt /tmp/relay_test.py 2>/dev/null || true
        
        # Don't remove the installation directory to allow recovery
        if [ -d "$APP_DIR" ] && [ -f "$APP_DIR/.installation_incomplete" ]; then
            log "INFO" "Partial installation preserved at: $APP_DIR"
            log "INFO" "You can run the installer again to retry"
        fi
        
        log "INFO" "Cleanup completed"
        exit $exit_code
    }
    
    # Set up trap for cleanup
    trap cleanup_on_failure EXIT
    
    # Mark installation as incomplete
    touch "$APP_DIR/.installation_incomplete" 2>/dev/null || true
}

finalize_installation() {
    log "INFO" "Finalizing installation..."
    
    # Remove incomplete marker
    rm -f "$APP_DIR/.installation_incomplete" 2>/dev/null || true
    
    # Create installation info file
    cat > "$APP_DIR/.installation_info" << EOF
# RRR Installation Information
INSTALL_DATE=$(date '+%Y-%m-%d %H:%M:%S')
INSTALLER_VERSION=$SCRIPT_VERSION
SYSTEM_INFO=$(uname -a)
PYTHON_VERSION=$(python3 --version 2>&1)
GIT_COMMIT=$(cd "$APP_DIR" && git rev-parse HEAD 2>/dev/null || echo "unknown")
PI_VERSION=$DETECTED_PI_VERSION
NEEDS_REBOOT=$NEEDS_REBOOT
I2C_DETECTION_SUCCESS=$I2C_DETECTION_SUCCESS
EOF
    
    # Set proper permissions on all created scripts
    find "$APP_DIR" -name "*.sh" -type f -exec chmod +x {} + 2>/dev/null || true
    
    # Clear trap - installation successful
    trap - EXIT
    
    success_message "Installation finalized successfully"
}

# ====================================================================
# MAIN INSTALLATION FLOW
# ====================================================================

display_header() {
    echo ""
    echo "========================================================================"
    echo "    Rodent Refreshment Regulator (RRR) - Robust Installer v$SCRIPT_VERSION"
    echo "========================================================================"
    echo ""
    echo "This installer will set up the complete RRR system with:"
    echo "• Raspberry Pi hardware detection and configuration"
    echo "• I2C interface setup with Pi 5 compatibility"
    echo "• Python environment and dependency management"
    echo "• Application installation with error recovery"
    echo "• Desktop integration and system services"
    echo ""
    echo "Installation log: $INSTALL_LOG"
    echo ""
}

installation_summary() {
    echo ""
    echo "========================================================================"
    echo "                      INSTALLATION SUMMARY"
    echo "========================================================================"
    echo ""
    
    if [ "$NEEDS_REBOOT" = true ]; then
        echo "🔄 REBOOT REQUIRED"
        echo ""
        echo "Configuration changes require a system reboot:"
        echo "  • I2C interface configuration"
        echo "  • Kernel module loading" 
        echo "  • Device permissions"
        echo "  • Power management settings"
        echo ""
        echo "After reboot, start the application using:"
        echo "  1. Desktop shortcut: Double-click 'RRR' icon"
        echo "  2. Command line: ~/rodent-refreshment-regulator/launch_rrr.sh"
        echo ""
        
        if [ "$I2C_DETECTION_SUCCESS" = false ]; then
            echo "⚠️  I2C buses were not detected during installation."
            echo "This is expected and should be resolved after reboot."
            echo ""
        fi
        
        echo "Would you like to reboot now? (y/n)"
        read -r reboot_choice
        
        if [[ $reboot_choice =~ ^[Yy]$ ]]; then
            echo ""
            echo "Rebooting in 5 seconds... (Press Ctrl+C to cancel)"
            sleep 5
            sudo reboot
        else
            echo ""
            echo "Please reboot your system before using the RRR application:"
            echo "  sudo reboot"
        fi
        
    else
        echo "✅ INSTALLATION COMPLETED SUCCESSFULLY"
        echo ""
        echo "The RRR system is ready to use!"
        echo ""
        echo "Start the application:"
        echo "  1. Desktop shortcut: Double-click 'RRR' icon"
        echo "  2. Command line: ~/rodent-refreshment-regulator/launch_rrr.sh"
        echo ""
        
        if [ "$I2C_DETECTION_SUCCESS" = true ]; then
            echo "✅ Hardware control is ready"
        else
            echo "⚠️  Hardware control may require troubleshooting"
            echo "Run: ~/rodent-refreshment-regulator/fix_i2c.sh"
        fi
    fi
    
    echo ""
    echo "📋 Troubleshooting Resources:"
    echo "  • System diagnostics: ~/rodent-refreshment-regulator/diagnose.sh"
    echo "  • Hardware testing: ~/rodent-refreshment-regulator/test_hardware.sh"
    echo "  • I2C troubleshooting: ~/rodent-refreshment-regulator/fix_i2c.sh"
    echo "  • Dependency fixes: ~/rodent-refreshment-regulator/fix_dependencies.sh"
    echo "  • Service management: ~/rodent-refreshment-regulator/toggle_service.sh"
    echo ""
    echo "📖 Documentation: https://github.com/Corticomics/rodRefReg"
    echo "📝 Installation log: $INSTALL_LOG"
    echo ""
}

main() {
    display_header
    
    log "INFO" "Starting RRR installation v$SCRIPT_VERSION"
    log "INFO" "Target user: $USER"
    log "INFO" "Installation directory: $APP_DIR"
    
    # Set up error handling and cleanup
    setup_cleanup_handler
    
    # Phase 1: System Requirements
    log "INFO" "=== Phase 1: System Requirements ==="
    detect_raspberry_pi
    check_system_requirements
    
    # Phase 2: Package Installation
    log "INFO" "=== Phase 2: Package Installation ==="
    update_system_packages
    install_system_dependencies
    validate_python_version
    install_relay_hat_driver
    
    # Phase 3: Hardware Configuration
    log "INFO" "=== Phase 3: Hardware Configuration ==="
    configure_i2c_interface
    detect_i2c_buses || true  # Don't fail if I2C detection fails
    
    # Phase 4: Application Setup
    log "INFO" "=== Phase 4: Application Setup ==="
    setup_application_directory
    setup_repository "$REPO_URL"
    
    # Phase 5: Python Environment
    log "INFO" "=== Phase 5: Python Environment ==="
    setup_python_environment
    install_python_dependencies
    verify_python_dependencies
    
    # Phase 6: System Integration
    log "INFO" "=== Phase 6: System Integration ==="
    create_launcher_script
    create_i2c_configuration_script
    create_update_script
    create_diagnostic_scripts
    create_desktop_integration
    create_system_service
    configure_power_management
    
    # Phase 7: Validation and Finalization
    log "INFO" "=== Phase 7: Validation and Finalization ==="
    validate_installation
    finalize_installation
    
    # Installation Complete
    success_message "Installation completed successfully!"
    installation_summary
}

# Start installation
if [[ "${BASH_SOURCE[0]}" == "${0}" ]]; then
    main "$@"
>>>>>>> 4eecd2ff
fi <|MERGE_RESOLUTION|>--- conflicted
+++ resolved
@@ -78,18 +78,13 @@
     log "INFO" "Cleanup completed"
 }
 
-<<<<<<< HEAD
 # Check for internet connection
 log "Checking internet connection..."
 if ! ping -c 1 github.com &> /dev/null && ! ping -c 1 8.8.8.8 &> /dev/null; then
     error_exit "No internet connection detected. Please check your network and try again."
 fi
 log "✓ Internet connection verified"
-=======
-success_message() {
-    log "SUCCESS" "$1"
-}
->>>>>>> 4eecd2ff
+
 
 # ====================================================================
 # SYSTEM DETECTION AND VALIDATION
@@ -302,7 +297,6 @@
 # I2C CONFIGURATION WITH RASPBERRY PI 5 SUPPORT
 # ====================================================================
 
-<<<<<<< HEAD
 # Test I2C functionality
 echo "Testing I2C functionality..."
 if command -v i2cdetect > /dev/null; then
@@ -318,78 +312,7 @@
     echo "i2cdetect not found. Installing I2C tools..."
     sudo apt-get install -y i2c-tools
 fi
-=======
-configure_i2c_interface() {
-    log "INFO" "Configuring I2C interface..."
-    
-    local config_file="/boot/config.txt"
-    local firmware_config="/boot/firmware/config.txt"
-    local need_reboot=false
-    
-    # Raspberry Pi 5 uses different config path
-    if [ -f "$firmware_config" ]; then
-        config_file="$firmware_config"
-        log "INFO" "Using Raspberry Pi 5 firmware config path"
-    fi
-    
-    if [ ! -f "$config_file" ]; then
-        log "ERROR" "Configuration file not found: $config_file"
-        exit 1
-    fi
-    
-    # Backup configuration file
-    sudo cp "$config_file" "${config_file}.bak.$(date +%Y%m%d_%H%M%S)"
-    log "INFO" "Configuration file backed up"
-    
-    # Enable I2C in boot configuration
-    if ! grep -q "^dtparam=i2c_arm=on" "$config_file"; then
-        log "INFO" "Enabling I2C in boot configuration..."
-        echo "dtparam=i2c_arm=on" | sudo tee -a "$config_file" > /dev/null
-        need_reboot=true
-    fi
-    
-    # Set I2C baudrate for reliability (especially important for Pi 5)
-    if ! grep -q "dtparam=i2c_arm_baudrate" "$config_file"; then
-        log "INFO" "Setting I2C baudrate for optimal performance..."
-        echo "dtparam=i2c_arm_baudrate=100000" | sudo tee -a "$config_file" > /dev/null
-    fi
-    
-    # Load I2C kernel modules immediately
-    log "INFO" "Loading I2C kernel modules..."
-    sudo modprobe i2c-dev 2>/dev/null || log "WARN" "i2c-dev module already loaded or not available"
-    
-    # Load appropriate module based on Pi version
-    case "$DETECTED_PI_VERSION" in
-        "5")
-            sudo modprobe i2c-bcm2835 2>/dev/null || log "WARN" "i2c-bcm2835 module not available"
-            ;;
-        *)
-            sudo modprobe i2c-bcm2708 2>/dev/null || log "WARN" "i2c-bcm2708 module not available"
-            ;;
-    esac
-    
-    # Ensure modules load at boot
-    local modules_file="/etc/modules"
-    if ! grep -q "^i2c-dev" "$modules_file"; then
-        echo "i2c-dev" | sudo tee -a "$modules_file" > /dev/null
-        log "INFO" "Added i2c-dev to boot modules"
-    fi
-    
-    # Create and configure I2C group
-    if ! getent group i2c > /dev/null; then
-        sudo groupadd i2c
-        log "INFO" "Created i2c group"
-    fi
-    
-    # Add current user to i2c group
-    sudo usermod -a -G i2c "$USER"
-    log "INFO" "Added user to i2c group"
-    
-    # Set proper permissions for I2C devices
-    sudo tee /etc/udev/rules.d/99-i2c.rules > /dev/null << 'EOF'
-SUBSYSTEM=="i2c-dev", GROUP="i2c", MODE="0664"
-KERNEL=="i2c-[0-9]*", GROUP="i2c", MODE="0664"
->>>>>>> 4eecd2ff
+
 EOF
     log "INFO" "Configured I2C device permissions"
     
@@ -481,7 +404,7 @@
 setup_application_directory() {
     log "INFO" "Setting up application directory..."
     
-<<<<<<< HEAD
+
     # Create a script to auto-detect and configure I2C buses at runtime
     cat > /tmp/configure_i2c.sh << 'EOI'
 #!/bin/bash
@@ -543,97 +466,7 @@
     echo "ℹ Traditional Raspberry Pi I2C configuration detected"
 fi
 EOI
-=======
-    mkdir -p "$APP_DIR"
-    cd "$APP_DIR" || {
-        log "ERROR" "Failed to change to application directory"
-        exit 1
-    }
-    
-    log "INFO" "Application directory: $APP_DIR"
-}
-
-setup_repository() {
-    log "INFO" "Setting up git repository..."
-    
-    local repo_url="$1"
-    local target_dir="$(pwd)"
-    
-    if [ -d ".git" ]; then
-        log "INFO" "Existing repository detected - updating..."
-        
-        # Verify and update remote URL
-        local current_remote
-        current_remote=$(git remote get-url origin 2>/dev/null || echo "")
-        
-        if [ "$current_remote" != "$repo_url" ]; then
-            log "WARN" "Remote URL mismatch - updating"
-            log "INFO" "Expected: $repo_url"
-            log "INFO" "Found: $current_remote"
-            git remote set-url origin "$repo_url"
-        fi
-        
-        # Fetch latest changes
-        if ! git fetch origin main; then
-            log "ERROR" "Failed to fetch from repository"
-            exit 1
-        fi
-        
-        # Handle local changes safely
-        if ! git diff-index --quiet HEAD -- 2>/dev/null; then
-            log "INFO" "Detected local changes - stashing..."
-            git stash push -m "Auto-stash before update $(date)"
-        fi
-        
-        # Update to latest version
-        if ! git reset --hard origin/main; then
-            log "ERROR" "Failed to update repository"
-            exit 1
-        fi
-        
-        success_message "Repository updated successfully"
-        
-        fix_python_executable_permissions
-    else
-        # Handle directory that may contain files but isn't a git repo
-        if [ "$(ls -A "$target_dir" 2>/dev/null | wc -l)" -gt 0 ]; then
-            log "INFO" "Directory contains files but is not a git repository"
-            
-            # Create timestamped backup
-            local backup_dir="${target_dir}/backup_$(date +%Y%m%d_%H%M%S)"
-            log "INFO" "Creating backup at: $backup_dir"
-            mkdir -p "$backup_dir"
-            
-            # Move all files to backup (excluding . and .. and the backup dir itself)
-            find "$target_dir" -maxdepth 1 -not -path "$target_dir" -not -path "$backup_dir" \
-                -exec mv {} "$backup_dir/" \; 2>/dev/null || true
-            
-            log "INFO" "Existing files backed up successfully"
-        fi
-        
-        # Clone repository with proper error handling
-        log "INFO" "Cloning repository..."
-        log "INFO" "Repository URL: $repo_url"
-        
-        if ! git clone "$repo_url" "$target_dir"; then
-            log "ERROR" "Failed to clone repository from $repo_url"
-            
-            # Provide helpful debugging information
-            log "INFO" "Troubleshooting information:"
-            log "INFO" "- Check internet connectivity: ping -c 1 github.com"
-            log "INFO" "- Verify repository URL: $repo_url"
-            log "INFO" "- Check available disk space: df -h $target_dir"
-            
-            exit 1
-        fi
-        
-        success_message "Repository cloned successfully"
-    fi
-    
-    # Fix Python executable permissions for both new and updated repositories
-    fix_python_executable_permissions
-}
->>>>>>> 4eecd2ff
+
 
 fix_python_executable_permissions() {
     log "INFO" "Setting executable permissions for Python scripts..."
@@ -641,7 +474,7 @@
     local python_executables=()
     local fixed_count=0
     
-<<<<<<< HEAD
+
     # Also put a copy in the root directory for compatibility with existing scripts
     cp ~/rodent-refreshment-regulator/tools/configure_i2c.sh ~/rodent-refreshment-regulator/configure_i2c.sh
     chmod +x ~/rodent-refreshment-regulator/configure_i2c.sh
@@ -827,34 +660,7 @@
     # Use --break-system-packages only if needed
     if pip install -r "$REQUIREMENTS_PATH"; then
         log "Dependencies installed successfully."
-=======
-    # Find all Python files with shebang lines that should be executable
-    while IFS= read -r -d '' file; do
-        if [ -f "$file" ] && head -n 1 "$file" 2>/dev/null | grep -q "^#!.*python"; then
-            python_executables+=("$file")
-            
-            # Check if file is already executable
-            if [ ! -x "$file" ]; then
-                log "INFO" "Setting executable permission: $file"
-                chmod +x "$file" || log "WARN" "Failed to set executable permission: $file"
-                ((fixed_count++))
-            else
-                log "INFO" "Already executable: $file"
-            fi
-        fi
-    done < <(find "$APP_DIR/Project" -name "*.py" -type f -print0 2>/dev/null)
-    
-    # Specifically ensure main.py is executable (critical for application startup)
-    if [ -f "$APP_DIR/Project/main.py" ]; then
-        if [ ! -x "$APP_DIR/Project/main.py" ]; then
-            log "INFO" "Ensuring main.py is executable (critical for application startup)"
-            chmod +x "$APP_DIR/Project/main.py" || {
-                log "ERROR" "Failed to make main.py executable - installation will fail"
-                exit 1
-            }
-            ((fixed_count++))
-        fi
->>>>>>> 4eecd2ff
+
     else
         log "ERROR" "main.py not found - this will cause application failure"
         exit 1
@@ -970,7 +776,7 @@
     success_message "Python dependencies installation completed"
 }
 
-<<<<<<< HEAD
+
 # Verify SM16relind Python module can be imported (if it exists)
 log "=== Verifying SM16relind module is accessible ==="
 python3 -c "
@@ -990,31 +796,7 @@
             mkdir -p ~/rodent-refreshment-regulator/venv/lib/python$PY_VERSION/site-packages/
             ln -sf $SM_PATH ~/rodent-refreshment-regulator/venv/lib/python$PY_VERSION/site-packages/
             log "Symlink created."
-=======
-verify_python_dependencies() {
-    log "INFO" "Verifying Python dependencies..."
-    
-    # Critical dependencies verification
-    local dependencies=(
-        "PyQt5:PyQt5.QtCore"
-        "RPi.GPIO:RPi.GPIO"
-        "pandas:pandas"
-        "slack_sdk:slack_sdk"
-        "numpy:numpy"
-    )
-    
-    local failed_deps=()
-    
-    for dep in "${dependencies[@]}"; do
-        local package_name="${dep%%:*}"
-        local import_name="${dep##*:}"
-        
-        if python3 -c "import $import_name" 2>/dev/null; then
-            log "INFO" "✓ $package_name available"
-        else
-            log "WARN" "✗ $package_name not available"
-            failed_deps+=("$package_name")
->>>>>>> 4eecd2ff
+
         fi
     done
     
@@ -1026,7 +808,6 @@
     fi
 }
 
-<<<<<<< HEAD
 # Test and validate 16relind relay HAT functionality with Raspberry Pi 5 configuration
 log "=== Testing 16relind Relay HAT Functionality ==="
 if command -v 16relind > /dev/null; then
@@ -1089,11 +870,7 @@
 if [ "$ACTUAL_USER" != "root" ] && [ -n "$ACTUAL_HOME" ]; then
     mkdir -p "$ACTUAL_HOME/Desktop"
 fi
-=======
-# ====================================================================
-# APPLICATION SCRIPTS AND INTEGRATION
-# ====================================================================
->>>>>>> 4eecd2ff
+
 
 create_launcher_script() {
     log "INFO" "Creating application launcher script..."
@@ -1224,7 +1001,6 @@
     fi
 }
 
-<<<<<<< HEAD
 # Create the desktop shortcut using the launcher script
 SHORTCUT_CONTENT="[Desktop Entry]
 Type=Application
@@ -1250,21 +1026,7 @@
 # Create a startup script
 log "=== Creating startup script ==="
 cat > ~/rodent-refreshment-regulator/start_rrr.sh << EOF
-=======
-main "$@"
-EOF
-
-    chmod +x "$APP_DIR/launch_rrr.sh"
-    success_message "Application launcher created"
-}
-
-create_i2c_configuration_script() {
-    log "INFO" "Creating runtime I2C configuration script..."
-    
-    mkdir -p "$APP_DIR/tools"
-    
-    cat > "$APP_DIR/tools/configure_i2c.sh" << 'EOF'
->>>>>>> 4eecd2ff
+
 #!/bin/bash
 # Runtime I2C Configuration Script for RRR
 
@@ -2080,7 +1842,7 @@
 # POWER MANAGEMENT CONFIGURATION
 # ====================================================================
 
-<<<<<<< HEAD
+
 # Create installation verification script
 log "=== Creating installation verification script ==="
 cat > ~/rodent-refreshment-regulator/verify_installation.sh << 'EOF'
@@ -2279,452 +2041,5 @@
     echo ""
     echo "🎯 Quick start: Run the application and check the Help tab for guides."
     log "Installation completed successfully - user chose not to reboot"
-=======
-configure_power_management() {
-    log "INFO" "Configuring power management..."
-    
-    local config_file="/boot/config.txt"
-    
-    # Use Pi 5 config path if available
-    if [ -f "/boot/firmware/config.txt" ]; then
-        config_file="/boot/firmware/config.txt"
-    fi
-    
-    # Backup config file
-    if [ -f "$config_file" ]; then
-        sudo cp "$config_file" "${config_file}.power_bak"
-        log "INFO" "Config file backed up"
-        
-        # Prevent HDMI blanking
-        if ! grep -q "^hdmi_blanking=0" "$config_file"; then
-            echo "hdmi_blanking=0" | sudo tee -a "$config_file" > /dev/null
-            log "INFO" "HDMI blanking disabled"
-        fi
-    fi
-    
-    # Disable console blanking
-    if [ -f "/boot/cmdline.txt" ]; then
-        sudo cp /boot/cmdline.txt /boot/cmdline.txt.power_bak
-        
-        if ! grep -q "consoleblank=0" /boot/cmdline.txt; then
-            sudo sed -i 's/$/ consoleblank=0/' /boot/cmdline.txt
-            log "INFO" "Console blanking disabled"
-        fi
-    fi
-    
-    success_message "Power management configured"
-}
-
-# ====================================================================
-# INSTALLATION VALIDATION AND VERIFICATION
-# ====================================================================
-
-validate_installation() {
-    log "INFO" "Validating installation integrity..."
-    
-    local validation_errors=()
-    local validation_warnings=()
-    
-    # Check directory structure
-    log "INFO" "Checking directory structure..."
-    
-    local required_dirs=(
-        "$APP_DIR"
-        "$APP_DIR/Project"
-        "$APP_DIR/venv"
-        "$APP_DIR/tools"
-    )
-    
-    for dir in "${required_dirs[@]}"; do
-        if [ ! -d "$dir" ]; then
-            validation_errors+=("Missing directory: $dir")
-        else
-            log "INFO" "✓ Directory exists: $dir"
-        fi
-    done
-    
-    # Check essential files
-    log "INFO" "Checking essential files..."
-    
-    local required_files=(
-        "$APP_DIR/Project/main.py"
-        "$APP_DIR/venv/bin/activate"
-        "$APP_DIR/launch_rrr.sh"
-        "$APP_DIR/start_rrr.sh"
-        "$APP_DIR/diagnose.sh"
-        "$APP_DIR/fix_dependencies.sh"
-        "$APP_DIR/fix_i2c.sh"
-        "$APP_DIR/test_hardware.sh"
-        "$APP_DIR/update_ui.sh"
-        "$APP_DIR/toggle_service.sh"
-        "$APP_DIR/tools/configure_i2c.sh"
-    )
-    
-    for file in "${required_files[@]}"; do
-        if [ ! -f "$file" ]; then
-            validation_errors+=("Missing file: $file")
-        elif [ ! -x "$file" ]; then
-            validation_errors+=("File not executable: $file")
-        else
-            log "INFO" "✓ File exists and executable: $(basename "$file")"
-        fi
-    done
-    
-    # Additional check for critical Python files with shebang lines
-    local critical_python_files=(
-        "$APP_DIR/Project/main.py"
-        "$APP_DIR/Project/fix_i2c.py"
-    )
-    
-    for file in "${critical_python_files[@]}"; do
-        if [ -f "$file" ]; then
-            # Check if file has shebang and is executable
-            if head -n 1 "$file" 2>/dev/null | grep -q "^#!.*python"; then
-                if [ -x "$file" ]; then
-                    log "INFO" "✓ Python executable ready: $(basename "$file")"
-                else
-                    validation_errors+=("Python script with shebang not executable: $file")
-                fi
-            fi
-        fi
-    done
-    
-    # Check Python environment
-    log "INFO" "Checking Python environment..."
-    
-    if [ -f "$APP_DIR/venv/bin/activate" ]; then
-        (
-            cd "$APP_DIR" || exit 1
-            source venv/bin/activate
-            
-            # Test critical Python imports
-            local python_modules=(
-                "PyQt5"
-                "pandas"
-                "requests"
-                "slack_sdk"
-            )
-            
-            for module in "${python_modules[@]}"; do
-                if python3 -c "import $module" 2>/dev/null; then
-                    log "INFO" "✓ Python module available: $module"
-                else
-                    validation_warnings+=("Python module not available: $module")
-                fi
-            done
-            
-            # Test hardware-specific modules (these may fail on non-Pi systems)
-            if python3 -c "import RPi.GPIO" 2>/dev/null; then
-                log "INFO" "✓ RPi.GPIO available"
-            else
-                validation_warnings+=("RPi.GPIO not available (expected on non-Pi systems)")
-            fi
-            
-            if python3 -c "import SM16relind" 2>/dev/null; then
-                log "INFO" "✓ SM16relind module available"
-            else
-                validation_warnings+=("SM16relind module not available (may need hardware)")
-            fi
-        )
-    else
-        validation_errors+=("Virtual environment activation script not found")
-    fi
-    
-    # Check system configuration
-    log "INFO" "Checking system configuration..."
-    
-    # Check I2C configuration
-    local config_file="/boot/config.txt"
-    if [ -f "/boot/firmware/config.txt" ]; then
-        config_file="/boot/firmware/config.txt"
-    fi
-    
-    if [ -f "$config_file" ]; then
-        if grep -q "^dtparam=i2c_arm=on" "$config_file"; then
-            log "INFO" "✓ I2C enabled in boot configuration"
-        else
-            validation_warnings+=("I2C not enabled in boot configuration")
-        fi
-    else
-        validation_warnings+=("Boot configuration file not found")
-    fi
-    
-    # Check user groups
-    if groups | grep -q "i2c"; then
-        log "INFO" "✓ User is in i2c group"
-    else
-        validation_warnings+=("User not in i2c group - hardware control may not work")
-    fi
-    
-    # Check system service
-    if [ -f "/etc/systemd/system/rodent-regulator.service" ]; then
-        log "INFO" "✓ System service file created"
-    else
-        validation_warnings+=("System service file not created")
-    fi
-    
-    # Check desktop integration
-    if [ -f ~/Desktop/RRR.desktop ]; then
-        log "INFO" "✓ Desktop shortcut created"
-    else
-        validation_warnings+=("Desktop shortcut not created")
-    fi
-    
-    # Report validation results
-    log "INFO" "=== Installation Validation Results ==="
-    
-    if [ ${#validation_errors[@]} -eq 0 ]; then
-        if [ ${#validation_warnings[@]} -eq 0 ]; then
-            log "INFO" "🎉 Installation validation passed with no issues!"
-            success_message "All components validated successfully"
-            return 0
-        else
-            log "WARN" "Installation validation passed with warnings:"
-            for warning in "${validation_warnings[@]}"; do
-                log "WARN" "  ⚠️  $warning"
-            done
-            log "INFO" "✅ Installation is functional despite warnings"
-            return 0
-        fi
-    else
-        log "ERROR" "Installation validation failed with errors:"
-        for error in "${validation_errors[@]}"; do
-            log "ERROR" "  ❌ $error"
-        done
-        
-        if [ ${#validation_warnings[@]} -gt 0 ]; then
-            log "WARN" "Additional warnings:"
-            for warning in "${validation_warnings[@]}"; do
-                log "WARN" "  ⚠️  $warning"
-            done
-        fi
-        
-        log "ERROR" "Installation may not function correctly"
-        return 1
-    fi
-}
-
-# ====================================================================
-# INSTALLATION RECOVERY AND CLEANUP
-# ====================================================================
-
-setup_cleanup_handler() {
-    log "INFO" "Setting up cleanup handlers..."
-    
-    # Create cleanup function
-    cleanup_on_failure() {
-        local exit_code=$?
-        log "WARN" "Installation interrupted or failed with code $exit_code"
-        
-        # Perform minimal cleanup to leave system in a recoverable state
-        log "INFO" "Performing cleanup..."
-        
-        # Deactivate virtual environment if active
-        if [[ "${VIRTUAL_ENV:-}" != "" ]]; then
-            deactivate 2>/dev/null || true
-        fi
-        
-        # Clean up temporary files
-        rm -f /tmp/enable_i2c_temp.sh /tmp/configure_i2c.sh /tmp/requirements_modified.txt /tmp/relay_test.py 2>/dev/null || true
-        
-        # Don't remove the installation directory to allow recovery
-        if [ -d "$APP_DIR" ] && [ -f "$APP_DIR/.installation_incomplete" ]; then
-            log "INFO" "Partial installation preserved at: $APP_DIR"
-            log "INFO" "You can run the installer again to retry"
-        fi
-        
-        log "INFO" "Cleanup completed"
-        exit $exit_code
-    }
-    
-    # Set up trap for cleanup
-    trap cleanup_on_failure EXIT
-    
-    # Mark installation as incomplete
-    touch "$APP_DIR/.installation_incomplete" 2>/dev/null || true
-}
-
-finalize_installation() {
-    log "INFO" "Finalizing installation..."
-    
-    # Remove incomplete marker
-    rm -f "$APP_DIR/.installation_incomplete" 2>/dev/null || true
-    
-    # Create installation info file
-    cat > "$APP_DIR/.installation_info" << EOF
-# RRR Installation Information
-INSTALL_DATE=$(date '+%Y-%m-%d %H:%M:%S')
-INSTALLER_VERSION=$SCRIPT_VERSION
-SYSTEM_INFO=$(uname -a)
-PYTHON_VERSION=$(python3 --version 2>&1)
-GIT_COMMIT=$(cd "$APP_DIR" && git rev-parse HEAD 2>/dev/null || echo "unknown")
-PI_VERSION=$DETECTED_PI_VERSION
-NEEDS_REBOOT=$NEEDS_REBOOT
-I2C_DETECTION_SUCCESS=$I2C_DETECTION_SUCCESS
-EOF
-    
-    # Set proper permissions on all created scripts
-    find "$APP_DIR" -name "*.sh" -type f -exec chmod +x {} + 2>/dev/null || true
-    
-    # Clear trap - installation successful
-    trap - EXIT
-    
-    success_message "Installation finalized successfully"
-}
-
-# ====================================================================
-# MAIN INSTALLATION FLOW
-# ====================================================================
-
-display_header() {
-    echo ""
-    echo "========================================================================"
-    echo "    Rodent Refreshment Regulator (RRR) - Robust Installer v$SCRIPT_VERSION"
-    echo "========================================================================"
-    echo ""
-    echo "This installer will set up the complete RRR system with:"
-    echo "• Raspberry Pi hardware detection and configuration"
-    echo "• I2C interface setup with Pi 5 compatibility"
-    echo "• Python environment and dependency management"
-    echo "• Application installation with error recovery"
-    echo "• Desktop integration and system services"
-    echo ""
-    echo "Installation log: $INSTALL_LOG"
-    echo ""
-}
-
-installation_summary() {
-    echo ""
-    echo "========================================================================"
-    echo "                      INSTALLATION SUMMARY"
-    echo "========================================================================"
-    echo ""
-    
-    if [ "$NEEDS_REBOOT" = true ]; then
-        echo "🔄 REBOOT REQUIRED"
-        echo ""
-        echo "Configuration changes require a system reboot:"
-        echo "  • I2C interface configuration"
-        echo "  • Kernel module loading" 
-        echo "  • Device permissions"
-        echo "  • Power management settings"
-        echo ""
-        echo "After reboot, start the application using:"
-        echo "  1. Desktop shortcut: Double-click 'RRR' icon"
-        echo "  2. Command line: ~/rodent-refreshment-regulator/launch_rrr.sh"
-        echo ""
-        
-        if [ "$I2C_DETECTION_SUCCESS" = false ]; then
-            echo "⚠️  I2C buses were not detected during installation."
-            echo "This is expected and should be resolved after reboot."
-            echo ""
-        fi
-        
-        echo "Would you like to reboot now? (y/n)"
-        read -r reboot_choice
-        
-        if [[ $reboot_choice =~ ^[Yy]$ ]]; then
-            echo ""
-            echo "Rebooting in 5 seconds... (Press Ctrl+C to cancel)"
-            sleep 5
-            sudo reboot
-        else
-            echo ""
-            echo "Please reboot your system before using the RRR application:"
-            echo "  sudo reboot"
-        fi
-        
-    else
-        echo "✅ INSTALLATION COMPLETED SUCCESSFULLY"
-        echo ""
-        echo "The RRR system is ready to use!"
-        echo ""
-        echo "Start the application:"
-        echo "  1. Desktop shortcut: Double-click 'RRR' icon"
-        echo "  2. Command line: ~/rodent-refreshment-regulator/launch_rrr.sh"
-        echo ""
-        
-        if [ "$I2C_DETECTION_SUCCESS" = true ]; then
-            echo "✅ Hardware control is ready"
-        else
-            echo "⚠️  Hardware control may require troubleshooting"
-            echo "Run: ~/rodent-refreshment-regulator/fix_i2c.sh"
-        fi
-    fi
-    
-    echo ""
-    echo "📋 Troubleshooting Resources:"
-    echo "  • System diagnostics: ~/rodent-refreshment-regulator/diagnose.sh"
-    echo "  • Hardware testing: ~/rodent-refreshment-regulator/test_hardware.sh"
-    echo "  • I2C troubleshooting: ~/rodent-refreshment-regulator/fix_i2c.sh"
-    echo "  • Dependency fixes: ~/rodent-refreshment-regulator/fix_dependencies.sh"
-    echo "  • Service management: ~/rodent-refreshment-regulator/toggle_service.sh"
-    echo ""
-    echo "📖 Documentation: https://github.com/Corticomics/rodRefReg"
-    echo "📝 Installation log: $INSTALL_LOG"
-    echo ""
-}
-
-main() {
-    display_header
-    
-    log "INFO" "Starting RRR installation v$SCRIPT_VERSION"
-    log "INFO" "Target user: $USER"
-    log "INFO" "Installation directory: $APP_DIR"
-    
-    # Set up error handling and cleanup
-    setup_cleanup_handler
-    
-    # Phase 1: System Requirements
-    log "INFO" "=== Phase 1: System Requirements ==="
-    detect_raspberry_pi
-    check_system_requirements
-    
-    # Phase 2: Package Installation
-    log "INFO" "=== Phase 2: Package Installation ==="
-    update_system_packages
-    install_system_dependencies
-    validate_python_version
-    install_relay_hat_driver
-    
-    # Phase 3: Hardware Configuration
-    log "INFO" "=== Phase 3: Hardware Configuration ==="
-    configure_i2c_interface
-    detect_i2c_buses || true  # Don't fail if I2C detection fails
-    
-    # Phase 4: Application Setup
-    log "INFO" "=== Phase 4: Application Setup ==="
-    setup_application_directory
-    setup_repository "$REPO_URL"
-    
-    # Phase 5: Python Environment
-    log "INFO" "=== Phase 5: Python Environment ==="
-    setup_python_environment
-    install_python_dependencies
-    verify_python_dependencies
-    
-    # Phase 6: System Integration
-    log "INFO" "=== Phase 6: System Integration ==="
-    create_launcher_script
-    create_i2c_configuration_script
-    create_update_script
-    create_diagnostic_scripts
-    create_desktop_integration
-    create_system_service
-    configure_power_management
-    
-    # Phase 7: Validation and Finalization
-    log "INFO" "=== Phase 7: Validation and Finalization ==="
-    validate_installation
-    finalize_installation
-    
-    # Installation Complete
-    success_message "Installation completed successfully!"
-    installation_summary
-}
-
-# Start installation
-if [[ "${BASH_SOURCE[0]}" == "${0}" ]]; then
-    main "$@"
->>>>>>> 4eecd2ff
+
 fi 